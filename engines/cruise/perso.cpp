/* ScummVM - Graphic Adventure Engine
 *
 * ScummVM is the legal property of its developers, whose names
 * are too numerous to list here. Please refer to the COPYRIGHT
 * file distributed with this source distribution.
 *
 * This program is free software; you can redistribute it and/or
 * modify it under the terms of the GNU General Public License
 * as published by the Free Software Foundation; either version 2
 * of the License, or (at your option) any later version.

 * This program is distributed in the hope that it will be useful,
 * but WITHOUT ANY WARRANTY; without even the implied warranty of
 * MERCHANTABILITY or FITNESS FOR A PARTICULAR PURPOSE.  See the
 * GNU General Public License for more details.

 * You should have received a copy of the GNU General Public License
 * along with this program; if not, write to the Free Software
 * Foundation, Inc., 51 Franklin Street, Fifth Floor, Boston, MA 02110-1301, USA.
 *
 * $URL$
 * $Id$
 *
 */

#include "cruise/cruise.h"
#include "cruise/cruise_main.h"
#include "common/util.h"

namespace Cruise {

persoStruct *persoTable[NUM_PERSONS];

int16 numPoly;

void freePerso(int persoIdx) {
	if (persoTable[persoIdx]) {
		MemFree(persoTable[persoIdx]);
		persoTable[persoIdx] = NULL;
	}
}

void freeCTP() {

	for (unsigned long int i = 0; i < NUM_PERSONS; i++) {
		freePerso(i);
	}

<<<<<<< HEAD
	if (polyStruct) {
		CVars.polyStructNorm.clear();
		CVars.polyStructExp.clear();
		polyStruct = NULL;
	}

	CVars.ctpVar17 = NULL;
	polyStruct = NULL;
=======
	if (_vm->_polyStruct) {
		_vm->_polyStructNorm.clear();
		_vm->_polyStructExp.clear();
		_vm->_polyStruct = NULL;
	}

	ctpVar17 = NULL;
	_vm->_polyStruct = NULL;
>>>>>>> fffec23a

	strcpy((char *)currentCtpName, "");
}

int pathVar0;

unsigned int inc_jo;

int direction(int x1, int y1, int x2, int y2, int inc_jo1, int inc_jo2) {
	int h, v, h1, v1;

	h1 = x1 - x2;
	h = ABS(h1);
	v1 = y1 - y2;
	v = ABS(v1);

	if (v > h) {
		if (h > 30)
			inc_jo = inc_jo1 - inc_jo2;
		else
			inc_jo = inc_jo2;

		if (v1 < 0)
			return (2);
		else
			return (0);
	} else {
		inc_jo = inc_jo1;

		if (h1 < 0)
			return (1);
		else
			return (3);
	}
}

int cor_droite(int x1, int y1, int x2, int y2, point* outputTable) {
	int numOutput = 0;

	int dx;
	int dy;

	int mD0;
	int mD1;

	int mA0;
	int mA1;

	int bp;
	int cx;
	int si;

	int ax;
	int bx;

	outputTable[numOutput].x = x1;
	outputTable[numOutput].y = y1;
	numOutput++;

	dx = x2 - x1;
	dy = y2 - y1;

	mD0 = mD1 = 1;

	if (dx < 0) {
		dx = -dx;
		mD0 = -1;
	}

	if (dy < 0) {
		dy = -dy;
		mD1 = -1;
	}

	if (dx < dy) {
		mA0 = 0;
		bp = dx;
		cx = dy;

		mA1 = mD1;
	} else {
		mA1 = 0;
		bp = dy;
		cx = dx;

		mA0 = mD0;
	}

	bp = bp * 2;
	dx = bp - cx;
	si = dx - cx;

	ax = x1;
	bx = y1;

	while (--cx) {
		if (dx > 0) {
			ax += mD0;
			bx += mD1;
			dx += si;
		} else {
			ax += mA0;
			bx += mA1;
			dx += bp;
		}

		outputTable[numOutput].x = ax;
		outputTable[numOutput].y = bx;
		numOutput++;

	}

	flag_obstacle = 0;

	return numOutput;
}

void processActorWalk(MovementEntry &resx_y, int16 *inc_droite, int16 *inc_droite0,
                      int16 *inc_chemin, point* cor_joueur,
                      int16 solution0[NUM_NODES + 3][2], int16 *inc_jo1, int16 *inc_jo2,
                      int16 *dir_perso, int16 *inc_jo0, int16 num) {
	int x1, x2, y1, y2;
	int i, u;

	u = 0;
	inc_jo = *inc_jo0;

	i = *inc_chemin;

	if (!*inc_droite) {
		x1 = solution0[i][0];
		y1 = solution0[i][1];
		i++;
		if (solution0[i][0] != -1) {
			do {
				if (solution0[i][0] != -2) {
					x2 = solution0[i][0];
					y2 = solution0[i][1];
					if ((x1 == x2) && (y1 == y2)) {
						resx_y.x = -1;
						resx_y.y = -1;
						freePerso(num);

						return;
					}

					*inc_droite0 = cor_droite(x1, y1, x2, y2, cor_joueur);
					*dir_perso = resx_y.direction = direction(x1, y1, x2, y2, *inc_jo1, *inc_jo2);
					*inc_jo0 = inc_jo;
					u = 1;
				} else
					i++;

			} while (solution0[i][0] != -1 && !u);
		}
		if (!u) {
			resx_y.x = -1;
			resx_y.y = -1;
			freePerso(num);

			return;
		}
		*inc_chemin = i;
	}

	resx_y.x = cor_joueur[*inc_droite].x;
	resx_y.y = cor_joueur[*inc_droite].y;
	resx_y.direction = *dir_perso;
	resx_y.zoom = computeZoom(resx_y.y);

	getPixel(resx_y.x, resx_y.y);
	resx_y.poly = numPoly;

	u = subOp23(resx_y.zoom, inc_jo);
	if (!u)
		u = 1;
	*inc_droite += u;

	if ((*inc_droite) >= (*inc_droite0)) {
		*inc_droite = 0;
		resx_y.x = solution0[*inc_chemin][0];
		resx_y.y = solution0[*inc_chemin][1];
	}

}

void affiche_chemin(int16 persoIdx, MovementEntry &data) {
	persoStruct *pPerso = persoTable[persoIdx];

	ASSERT(pPerso);

	processActorWalk(data, &pPerso->inc_droite, &pPerso->inc_droite0,
	                 &pPerso->inc_chemin, pPerso->coordinates, pPerso->solution,
	                 &pPerso->inc_jo1, &pPerso->inc_jo2, &pPerso->dir_perso,
	                 &pPerso->inc_jo0, persoIdx);
}

} // End of namespace Cruise<|MERGE_RESOLUTION|>--- conflicted
+++ resolved
@@ -46,16 +46,6 @@
 		freePerso(i);
 	}
 
-<<<<<<< HEAD
-	if (polyStruct) {
-		CVars.polyStructNorm.clear();
-		CVars.polyStructExp.clear();
-		polyStruct = NULL;
-	}
-
-	CVars.ctpVar17 = NULL;
-	polyStruct = NULL;
-=======
 	if (_vm->_polyStruct) {
 		_vm->_polyStructNorm.clear();
 		_vm->_polyStructExp.clear();
@@ -64,7 +54,6 @@
 
 	ctpVar17 = NULL;
 	_vm->_polyStruct = NULL;
->>>>>>> fffec23a
 
 	strcpy((char *)currentCtpName, "");
 }
