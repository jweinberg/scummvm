--- conflicted
+++ resolved
@@ -29,41 +29,11 @@
 #include "m4/m4.h"
 #include "m4/graphics.h"
 #include "m4/assets.h"
+#include "m4/mads_views.h"
+#include "common/array.h"
 
 namespace M4 {
 
-<<<<<<< HEAD
-struct AnimationFrame {
-    uint16 animFrameIndex;
-    byte u;
-    byte seriesIndex;
-    uint16 seriesFrameIndex;
-    uint16 x, y;
-    byte v, w;
-};
-
-class Animation {
-    public:
-		Animation(MadsM4Engine *vm);
-        ~Animation();
-
-        void load(const char *filename);
-		void loadFullScreen(const char *filename);
-        void start();
-        bool updateAnim();
-        void stop();
-
-    private:
-		bool _playing;
-		MadsM4Engine *_vm;
-        int _seriesCount;
-        int _frameCount;
-        int _frameEntryCount;
-        AnimationFrame *_frameEntries;
-        Common::String *_spriteSeriesNames;
-        SpriteAsset *_spriteSeries;
-        int _curFrame, _curFrameEntry;
-=======
 class MadsView;
 class SpriteSlotSubset;
 
@@ -149,7 +119,6 @@
 	virtual void update();
 	virtual void setCurrentFrame(int frameNumber);
 	virtual int getCurrentFrame();
->>>>>>> fffec23a
 
 	bool freeFlag() const { return _freeFlag; }
 	bool getAnimMode() const { return _animMode; }
