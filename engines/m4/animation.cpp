--- conflicted
+++ resolved
@@ -26,25 +26,12 @@
 #include "m4/assets.h"
 #include "m4/animation.h"
 #include "m4/compression.h"
+#include "m4/mads_scene.h"
 
 namespace M4 {
 
 // TODO: this code needs cleanup
 
-<<<<<<< HEAD
-Animation::Animation(MadsM4Engine *vm) {
-	_vm = vm;
-	_playing = false;
-}
-
-void Animation::loadFullScreen(const char *filename) {
-	_vm->_palette->deleteAllRanges();
-	load(filename);
-}
-
-void Animation::load(const char *filename) {
-	MadsPack anim(filename, _vm);
-=======
 MadsAnimation::MadsAnimation(MadsM4Engine *vm, MadsView *view): Animation(vm), _view(view) {
 	_font = NULL;
 	_resetFlag = false;
@@ -80,25 +67,14 @@
 void MadsAnimation::initialise(const Common::String &filename, uint16 flags, M4Surface *surface, M4Surface *depthSurface) {
 	MadsPack anim(filename.c_str(), _vm);
 	bool madsRes = filename[0] == '*';
->>>>>>> fffec23a
 	char buffer[20];
+	int streamIndex = 1;
 
 	// Chunk 1: header
 	// header
-	// TODO: there are some unknown fields here, plus we don't read
-	// the entire chunk
+
 	Common::SeekableReadStream *animStream = anim.getItemStream(0);
-	Common::SeekableReadStream *spriteSeriesStream;
-	//printf("Chunk 0, size %i\n", animStream->size());
-	_seriesCount = animStream->readUint16LE();
-	_frameCount = animStream->readUint16LE();
-	_frameEntryCount = animStream->readUint16LE();
-
-<<<<<<< HEAD
-	// Unknown
-	for (int i = 0; i < 43; i++)
-		animStream->readByte();
-=======
+
 	int spriteListCount = animStream->readUint16LE();
 	int miscEntriesCount = animStream->readUint16LE();
 	int frameEntryCount = animStream->readUint16LE();
@@ -215,17 +191,11 @@
 
 		delete animStream;
 	}
->>>>>>> fffec23a
-
-	_spriteSeriesNames = new Common::String[_seriesCount];
-	printf("%i sprite series\n", _seriesCount);
-
-<<<<<<< HEAD
-	// TODO: for now, we only load the first sprite series
-	if (_seriesCount > 1)
-		printf("TODO: Anim has %i sprite series, for now, we only load the first one\n", _seriesCount);
-	_seriesCount = 1;		// TODO
-=======
+
+	if (miscEntriesCount > 0) {
+		// Chunk 4: Misc Data
+		animStream = anim.getItemStream(streamIndex);
+
 		for (int i = 0; i < miscEntriesCount; ++i) {
 			AnimMiscEntry rec;
 			rec.soundNum = animStream->readByte();
@@ -234,32 +204,13 @@
 			rec.posAdjust.x = animStream->readUint16LE();
 			rec.posAdjust.y = animStream->readUint16LE();
 			animStream->readUint16LE();
->>>>>>> fffec23a
-
-	for (int i = 0; i < _seriesCount; i++) {
-		animStream->read(buffer, 13);
-		_spriteSeriesNames[i] = Common::String(buffer);
-		//printf("%03d: %s\n", i, _spriteSeriesNames[i].c_str());
-
-		spriteSeriesStream = _vm->res()->get(_spriteSeriesNames[i].c_str());
-		_spriteSeries = new SpriteAsset(_vm, spriteSeriesStream,
-										spriteSeriesStream->size(), _spriteSeriesNames[i].c_str());
-		_vm->res()->toss(_spriteSeriesNames[i].c_str());
-
-		// Adjust the palette of the sprites in the sprite series
-		// so that they can be displayed on screen correctly
-		RGBList *palData = new RGBList(_spriteSeries->getColorCount(), _spriteSeries->getPalette(), true);
-		_vm->_palette->addRange(palData);
-
-		for (int k = 0; k < _spriteSeries->getCount(); k++) {
-			M4Sprite *spr = _spriteSeries->getFrame(k);
-			spr->translate(palData);		// sprite pixel translation
-		}
-	}
-
-<<<<<<< HEAD
-	//printf("End pos: %i\n", animStream->pos());
-=======
+
+			_miscEntries.push_back(rec);
+		}
+
+		delete animStream;
+	}
+
 	// If the animation specifies a font, then load it for access
 	if (_flags & ANIM_CUSTOM_FONT) {
 		Common::String fontName;
@@ -285,69 +236,17 @@
 
 		_spriteListIndexes[i] = _view->_spriteSlots.addSprites(_spriteSetNames[i].c_str());
 	}
->>>>>>> fffec23a
-
-	delete animStream;
-
-	// ------------------
-
-	// Chunk 2: anim info
-	AnimationFrame frame;
-	animStream = anim.getItemStream(1);
-	//printf("Chunk 1, size %i\n", animStream->size());
-
-	_frameEntries = new AnimationFrame[_frameEntryCount];
-
-	for (int i = 0; i < _frameEntryCount; i++) {
-
-		frame.animFrameIndex = animStream->readUint16LE();
-		frame.u = animStream->readByte();
-		frame.seriesIndex = animStream->readByte();
-		frame.seriesFrameIndex = animStream->readUint16LE();
-		frame.x = animStream->readUint16LE();
-		frame.y = animStream->readUint16LE();
-		frame.v = animStream->readByte();
-		frame.w = animStream->readByte();
-
-		_frameEntries[i] = frame;
-
-		/*
-		printf(
-		"animFrameIndex = %4d, "
-		"u = %3d, "
-		"seriesIndex = %3d, "
-		"seriesFrameIndex = %6d, "
-		"x = %3d, "
-		"y = %3d, "
-		"v = %3d, "
-		"w = %3d\n",
-
-		frame.animFrameIndex,
-		frame.u,
-		frame.seriesIndex,
-		frame.seriesFrameIndex,
-		frame.x,
-		frame.y,
-		frame.v,
-		frame.w
-		);
-		*/
-	}
-	//printf("End pos: %i\n", animStream->pos());
-
-<<<<<<< HEAD
-	delete animStream;
-
-	// Chunk 3: unknown (seems to be sound data?)
-	// TODO
-}
-
-Animation::~Animation() {
-	//delete[] _spriteSeriesNames;
-	//delete[] _spriteSeries;
-	//delete[] _frameEntries;
-}
-=======
+
+
+	if (_field12) {
+		Common::String resName;
+		if (madsRes)
+			resName += "*";
+		resName += _spriteSetNames[_spriteListIndex];
+		
+		_spriteListIndexes[_spriteListIndex] = _view->_spriteSlots.addSprites(resName.c_str());
+	}
+
 	// TODO: Unknown section about handling sprite set list combined with messages size
 
 	// TODO: The original has two separate loops for the loop below based on _animMode == 4. Is it
@@ -390,49 +289,28 @@
 
 	if (_madsVm->_scene)
 		_actionNouns = _madsVm->scene()->_action._action;
->>>>>>> fffec23a
-
-void Animation::start() {
-	_curFrame = 0;
-	_curFrameEntry = 0;
-	//for (int i = 0; i < _seriesCount; i++) {
-		//_spriteSeries[i] = new SpriteSeries((char*)_spriteSeriesNames[i].c_str());
-	//}
-	_playing = true;
-	updateAnim();
-}
-
-bool Animation::updateAnim() {
-	if (!_playing)
-		return true;
-
-	// Get the scene background surface
-	M4Surface *bg = _vm->_scene->getBackgroundSurface();
-
-<<<<<<< HEAD
-	while (_frameEntries[_curFrameEntry].animFrameIndex == _curFrame) {
-		AnimationFrame *frame = &_frameEntries[_curFrameEntry];
-		int seriesFrameIndex = (frame->seriesFrameIndex & 0x7FFF) - 1;
-
-		// Write the sprite onto the screen
-		M4Sprite *spr = _spriteSeries->getFrame(seriesFrameIndex);
-
-		// FIXME: correct x, y
-		spr->copyTo(bg, frame->x, frame->y, (int)spr->getTransparentColor());
-
-		// HACK: wait a bit
-		g_system->delayMillis(100);
-
-		//printf("_curFrameEntry = %d\n", _curFrameEntry);
-		_curFrameEntry++;
-	}
-
-	//printf("_curFrame = %d\n", _curFrame);
-
-	_curFrame++;
-	if (_curFrame >= _frameCount)		// anim done
-		stop();
-=======
+
+	// Initialise kernel message list
+	for (uint i = 0; i < _messages.size(); ++i)
+		_messages[i].kernelMsgIndex = -1;
+}
+
+void MadsAnimation::update() {
+	if (_field12) {
+		int spriteListIndex = _spriteListIndexes[_spriteListIndex];
+		int newIndex = -1;
+		
+		for (uint idx = _oldFrameEntry; idx < _frameEntries.size(); ++idx) {
+			if (_frameEntries[idx].frameNumber > _currentFrame)
+				break;
+			if (_frameEntries[idx].spriteSlot.spriteListIndex == spriteListIndex)
+				newIndex = _frameEntries[idx].spriteSlot.frameNumber;
+		}
+
+		if (newIndex >= 0)
+			load1(newIndex);
+	}
+
 	// Check for scroll change
 	bool screenChanged = false;
 
@@ -591,20 +469,11 @@
 			}
 		}
 	}
->>>>>>> fffec23a
-
-	return _curFrame >= _frameCount;
-}
-
-<<<<<<< HEAD
-void Animation::stop() {
-	_playing = false;
-
-	for (int i = 0; i < _seriesCount; i++) {
-		// TODO: cleanup
-		//delete _spriteSeries[i];
-		//_spriteSeries[i] = NULL;
-=======
+
+	int frameNum = MIN(_currentFrame, (int)_miscEntries.size() - 1);
+	_nextFrameTimer = _madsVm->_currentTimer + _miscEntries[frameNum].numTicks;
+}
+
 void MadsAnimation::setCurrentFrame(int frameNumber) {
 	_currentFrame = frameNumber;
 	_oldFrameEntry = 0;
@@ -661,7 +530,6 @@
 		interfaceSurface = new M4Surface(MADS_SURFACE_WIDTH, MADS_SCREEN_HEIGHT);
 		depthSurface->clear();
 		interfaceSurface->clear();
->>>>>>> fffec23a
 	}
 }
 
