/* ScummVM - Graphic Adventure Engine
 *
 * ScummVM is the legal property of its developers, whose names
 * are too numerous to list here. Please refer to the COPYRIGHT
 * file distributed with this source distribution.
 *
 * This program is free software; you can redistribute it and/or
 * modify it under the terms of the GNU General Public License
 * as published by the Free Software Foundation; either version 2
 * of the License, or (at your option) any later version.

 * This program is distributed in the hope that it will be useful,
 * but WITHOUT ANY WARRANTY; without even the implied warranty of
 * MERCHANTABILITY or FITNESS FOR A PARTICULAR PURPOSE.  See the
 * GNU General Public License for more details.

 * You should have received a copy of the GNU General Public License
 * along with this program; if not, write to the Free Software
 * Foundation, Inc., 51 Franklin Street, Fifth Floor, Boston, MA 02110-1301, USA.
 *
 * $URL$
 * $Id$
 *
 */

#include "base/plugins.h"

#include "engines/advancedDetector.h"
#include "common/config-manager.h"
#include "common/file.h"
#include "common/savefile.h"

#include "mohawk/myst.h"
#include "mohawk/riven.h"
#include "mohawk/livingbooks.h"

// Define this to enable detection of other Broderbund titles which use Mohawk (besides Myst/Riven)
#define DETECT_BRODERBUND_TITLES

namespace Mohawk {

struct MohawkGameDescription {
	ADGameDescription desc;

	uint8 gameType;
	uint32 features;
	uint16 version;
};

const char* MohawkEngine::getGameId() const {
	return _gameDescription->desc.gameid;
}

uint32 MohawkEngine::getFeatures() const {
	return _gameDescription->features;
}

Common::Platform MohawkEngine::getPlatform() const {
	return _gameDescription->desc.platform;
}

uint16 MohawkEngine::getVersion() const {
	return _gameDescription->version;
}

uint8 MohawkEngine::getGameType() const {
	return _gameDescription->gameType;
}

Common::String MohawkEngine_LivingBooks::getBookInfoFileName() const {
	return _gameDescription->desc.filesDescriptions[0].fileName;
}

Common::Language MohawkEngine::getLanguage() const {
	return _gameDescription->desc.language;
}

bool MohawkEngine::hasFeature(EngineFeature f) const {
	return
		(f == kSupportsRTL);
}

bool MohawkEngine_Myst::hasFeature(EngineFeature f) const {
	return
		MohawkEngine::hasFeature(f)
		|| (f == kSupportsLoadingDuringRuntime)
		|| (f == kSupportsSavingDuringRuntime);
}

bool MohawkEngine_Riven::hasFeature(EngineFeature f) const {
	return
		MohawkEngine::hasFeature(f)
		|| (f == kSupportsLoadingDuringRuntime)
		|| (f == kSupportsSavingDuringRuntime);
}

} // End of Namespace Mohawk

static const PlainGameDescriptor mohawkGames[] = {
	{"mohawk", "Mohawk Game"},
	{"myst", "Myst"},
	{"MakingOfMyst", "The Making of Myst"},
	{"riven", "Riven: The Sequel to Myst"},
#ifdef DETECT_BRODERBUND_TITLES
	{"zoombini", "Logical Journey of the Zoombinis Deluxe"},
	{"csworld", "Where in the World is Carmen Sandiego?"},
	{"csamtrak", "Where in America is Carmen Sandiego? (The Great Amtrak Train Adventure)"},
	{"maggiess", "Maggie's Farmyard Adventure"},
	{"jamesmath", "James Discovers/Explores Math"},
	{"treehouse", "The Treehouse"},
	{"greeneggs", "Green Eggs and Ham"},
	{"1stdegree", "In the 1st Degree"},
	{"csusa", "Where in the USA is Carmen Sandiego?"},
	{"tortoise", "Aesop's Fables: The Tortoise and the Hare"},
	{"arthur", "Arthur's Teacher Troubles"},
	{"grandma", "Just Grandma and Me"},
	{"ruff", "Ruff's Bone"},
	{"newkid", "The New Kid on the Block"},
	{"arthurrace", "Arthur's Reading Race"},
	{"arthurbday", "Arthur's Birthday"},
	{"lilmonster", "Little Monster at School"},
#endif
	{0, 0}
};

#include "mohawk/detection_tables.h"

<<<<<<< HEAD
namespace Mohawk {

static const MohawkGameDescription gameDescriptions[] = {
	// Myst
	// English Windows 3.11
	// From clone2727
	{
		{
			"myst",
			"",
			AD_ENTRY1("MYST.DAT", "ae3258c9c90128d274aa6a790b3ad181"),
			Common::EN_ANY,
			Common::kPlatformWindows,
			ADGF_NO_FLAGS,
			Common::GUIO_NONE
		},
		GType_MYST,
		0,
		0,
	},

	// Myst Demo
	// English Windows 3.11
	// From CD-ROM Today July, 1994
	{
		{
			"myst",
			"Demo",
			AD_ENTRY1("DEMO.DAT", "c39303dd53fb5c4e7f3c23231c606cd0"),
			Common::EN_ANY,
			Common::kPlatformWindows,
			ADGF_DEMO,
			Common::GUIO_NONE
		},
		GType_MYST,
		GF_DEMO,
		0,
	},

	// Myst
	// German Windows 3.11
	// From clone2727
	{
		{
			"myst",
			"",
			AD_ENTRY1("MYST.DAT", "4beb3366ed3f3b9bfb6e81a14a43bdcc"),
			Common::DE_DEU,
			Common::kPlatformWindows,
			ADGF_NO_FLAGS,
			Common::GUIO_NONE
		},
		GType_MYST,
		0,
		0,
	},

	// Myst
	// German Windows 3.11
	// From LordHoto
	{
		{
			"myst",
			"",
			AD_ENTRY1("MYST.DAT", "e0937cca1ab125e48e30dc3cd5046ddf"),
			Common::DE_DEU,
			Common::kPlatformWindows,
			ADGF_NO_FLAGS,
			Common::GUIO_NONE
		},
		GType_MYST,
		0,
		0,
	},

	// Myst
	// Spanish Windows ?
	// From jvprat
	{
		{
			"myst",
			"",
			AD_ENTRY1("MYST.DAT", "f7e7d7ca69934f1351b5acd4fe4d44c2"),
			Common::ES_ESP,
			Common::kPlatformWindows,
			ADGF_NO_FLAGS,
			Common::GUIO_NONE
		},
		GType_MYST,
		0,
		0,
	},

	// Myst
	// Japanese Windows 3.11
	// From clone2727
	{
		{
			"myst",
			"",
			AD_ENTRY1("MYST.DAT", "032c88e3b7e8db4ca475e7b7db9a66bb"),
			Common::JA_JPN,
			Common::kPlatformWindows,
			ADGF_NO_FLAGS,
			Common::GUIO_NONE
		},
		GType_MYST,
		0,
		0,
	},

	// Myst
	// French Windows 3.11
	// From Strangerke
	{
		{
			"myst",
			"",
			AD_ENTRY1("MYST.DAT", "d631d42567a941c67c78f2e491f4ea58"),
			Common::FR_FRA,
			Common::kPlatformWindows,
			ADGF_NO_FLAGS,
			Common::GUIO_NONE
		},
		GType_MYST,
		0,
		0,
	},

	// Making of Myst
	// English Windows 3.11
	// From clone2727
	{
		{
			"MakingOfMyst",
			"",
			AD_ENTRY1("MAKING.DAT", "f6387e8f0f7b8a3e42c95294315d6a0e"),
			Common::EN_ANY,
			Common::kPlatformWindows,
			ADGF_NO_FLAGS,
			Common::GUIO_NONE
		},
		GType_MAKINGOF,
		0,
		0,
	},

	// Making of Myst
	// Japanese Windows 3.11
	// From clone2727
	{
		{
			"MakingOfMyst",
			"",
			AD_ENTRY1("MAKING.DAT", "03ff62607e64419ab2b6ebf7b7bcdf63"),
			Common::JA_JPN,
			Common::kPlatformWindows,
			ADGF_NO_FLAGS,
			Common::GUIO_NONE
		},
		GType_MAKINGOF,
		0,
		0,
	},

	// Myst Masterpiece Edition
	// English Windows
	// From clone2727
	{
		{
			"myst",
			"Masterpiece Edition",
			AD_ENTRY1("MYST.DAT", "c4cae9f143b5947262e6cb2397e1617e"),
			Common::EN_ANY,
			Common::kPlatformWindows,
			ADGF_NO_FLAGS,
			Common::GUIO_NONE
		},
		GType_MYST,
		GF_ME,
		0,
	},

	// Myst Masterpiece Edition
	// English Windows
	// From clone2727
	{
		{
			"myst",
			"Masterpiece Edition",
			AD_ENTRY1("MYST.DAT", "c4cae9f143b5947262e6cb2397e1617e"),
			Common::EN_ANY,
			Common::kPlatformMacintosh,
			ADGF_NO_FLAGS,
			Common::GUIO_NONE
		},
		GType_MYST,
		GF_ME,
		0,
	},

	// Myst Masterpiece Edition
	// German Windows
	// From DrMcCoy (Included in "Myst: Die Trilogie")
	{
		{
			"myst",
			"Masterpiece Edition",
			AD_ENTRY1("MYST.DAT", "f88e0ace66dbca78eebdaaa1d3314ceb"),
			Common::DE_DEU,
			Common::kPlatformWindows,
			ADGF_NO_FLAGS,
			Common::GUIO_NONE
		},
		GType_MYST,
		GF_ME,
		0,
	},

	// Riven: The Sequel to Myst
	// Version 1.0 (5CD)
	// From clone2727
	{
		{
			"riven",
			"",
			AD_ENTRY1("a_Data.MHK", "71145fdecbd68a0cfc292c2fbddf8e08"),
			Common::EN_ANY,
			Common::kPlatformWindows,
			ADGF_NO_FLAGS,
			Common::GUIO_NONE
		},
		GType_RIVEN,
		0,
		0,
	},

	// Riven: The Sequel to Myst
	// Version 1.03 (5CD)
	// From ST
	{
		{
			"riven",
			"",
			AD_ENTRY1("a_Data.MHK", "d8ccae34a0e3c709135a73f449b783be"),
			Common::EN_ANY,
			Common::kPlatformWindows,
			ADGF_NO_FLAGS,
			Common::GUIO_NONE
		},
		GType_RIVEN,
		0,
		0,
	},

	// Riven: The Sequel to Myst
	// Version 1.? (5CD)
	// From jvprat
	{
		{
			"riven",
			"",
			AD_ENTRY1("a_Data.MHK", "249e8c995d191b03ee94c892c0eac775"),
			Common::ES_ESP,
			Common::kPlatformWindows,
			ADGF_NO_FLAGS,
			Common::GUIO_NONE
		},
		GType_RIVEN,
		0,
		0,
	},

	// Riven: The Sequel to Myst
	// Version 1.? (DVD, From "Myst 10th Anniversary Edition")
	// From Clone2727
	{
		{
			"riven",
			"DVD",
			AD_ENTRY1("a_Data.MHK", "08fcaa5d5a2a01d7a5a6960f497212fe"),
			Common::EN_ANY,
			Common::kPlatformWindows,
			ADGF_NO_FLAGS,
			Common::GUIO_NONE
		},
		GType_RIVEN,
		GF_DVD,
		0,
	},

	// Riven: The Sequel to Myst
	// Version 1.0 (DVD, From "Myst: Die Trilogie")
	// From DrMcCoy
	{
		{
			"riven",
			"",
			AD_ENTRY1("a_Data.MHK", "a5fe1c91a6033eb6ee54b287578b74b9"),
			Common::DE_DEU,
			Common::kPlatformWindows,
			ADGF_NO_FLAGS,
			Common::GUIO_NONE
		},
		GType_RIVEN,
		GF_DVD,
		0,
	},

	// Riven: The Sequel to Myst
	// Version ? (Demo, From "Prince of Persia Collector's Edition")
	// From Clone2727
	{
		{
			"riven",
			"Demo",
			AD_ENTRY1("a_Data.MHK", "bae6b03bd8d6eb350d35fd13f0e3139f"),
			Common::EN_ANY,
			Common::kPlatformWindows,
			ADGF_DEMO,
			Common::GUIO_NONE
		},
		GType_RIVEN,
		GF_DEMO,
		0,
	},

#ifdef DETECT_BRODERBUND_TITLES
	{
		{
			"zoombini",
			"",
			AD_ENTRY1("ZOOMBINI.MHK", "98b758fec55104c096cfd129048be9a6"),
			Common::EN_ANY,
			Common::kPlatformWindows,
			ADGF_NO_FLAGS,
			Common::GUIO_NONE
		},
		GType_ZOOMBINI,
		GF_HASMIDI,
		0
	},

	{
		{
			"csworld",
			"v3.0",
			AD_ENTRY1("C2K.MHK", "605fe88380848031bbd0ff84ade6fe40"),
			Common::EN_ANY,
			Common::kPlatformWindows,
			ADGF_NO_FLAGS,
			Common::GUIO_NONE
		},
		GType_CSWORLD,
		0,
		0
	},

	{
		{
			"csworld",
			"v3.5",
			AD_ENTRY1("C2K.MHK", "d4857aeb0f5e2e0c4ac556aa74f38c23"),
			Common::EN_ANY,
			Common::kPlatformWindows,
			ADGF_NO_FLAGS,
			Common::GUIO_NONE
		},
		GType_CSWORLD,
		0,
		0
	},

	{
		{
			"csamtrak",
			"",
			AD_ENTRY1("AMTRAK.MHK", "2f95301f0bb950d555bb7b0e3b1b7eb1"),
			Common::EN_ANY,
			Common::kPlatformWindows,
			ADGF_NO_FLAGS,
			Common::GUIO_NONE
		},
		GType_CSAMTRAK,
		0,
		0
	},

	{
		{
			"maggiess",
			"",
			AD_ENTRY1("MAGGIESS.MHK", "08f75fc8c0390e68fdada5ddb35d0355"),
			Common::EN_ANY,
			Common::kPlatformWindows,
			ADGF_NO_FLAGS,
			Common::GUIO_NONE
		},
		GType_MAGGIESS,
		0,
		0
	},

	{
		{
			"jamesmath",
			"",
			AD_ENTRY1("BRODER.MHK", "007299da8b2c6e8ec1cde9598c243024"),
			Common::EN_ANY,
			Common::kPlatformWindows,
			ADGF_NO_FLAGS,
			Common::GUIO_NONE
		},
		GType_JAMESMATH,
		GF_HASMIDI,
		0
	},

	// This is in the NEWDATA folder, so I assume it's a newer version ;)
	{
		{
			"jamesmath",
			"",
			AD_ENTRY1("BRODER.MHK", "53c000938a50dca92860fd9b546dd276"),
			Common::EN_ANY,
			Common::kPlatformWindows,
			ADGF_NO_FLAGS,
			Common::GUIO_NONE
		},
		GType_JAMESMATH,
		GF_HASMIDI,
		1
	},

	{
		{
			"treehouse",
			"",
			AD_ENTRY1("MAINROOM.MHK", "12f51894d7f838af639ea9bf1bc8f45b"),
			Common::EN_ANY,
			Common::kPlatformWindows,
			ADGF_NO_FLAGS,
			Common::GUIO_NONE
		},
		GType_TREEHOUSE,
		GF_HASMIDI,
		0
	},

	{
		{
			"greeneggs",
			"",
			AD_ENTRY1("GREEN.LB", "5df8438138186f89e71299d7b4f88d06"),
			Common::EN_ANY,
			Common::kPlatformWindows,
			ADGF_NO_FLAGS,
			Common::GUIO_NONE
		},
		GType_LIVINGBOOKSV3,
		0,
		0
	},

	// 32-bit version of the previous entry
	{
		{
			"greeneggs",
			"",
			AD_ENTRY1("GREEN32.LB", "5df8438138186f89e71299d7b4f88d06"),
			Common::EN_ANY,
			Common::kPlatformWindows,
			ADGF_NO_FLAGS,
			Common::GUIO_NONE
		},
		GType_LIVINGBOOKSV3,
		0,
		0
	},

	{
		{
			"1stdegree",
			"",
			AD_ENTRY1("AL236_1.MHK", "3ba145492a7b8b4dee0ef4222c5639c3"),
			Common::EN_ANY,
			Common::kPlatformWindows,
			ADGF_NO_FLAGS,
			Common::GUIO_NONE
		},
		GType_1STDEGREE,
		GF_HASMIDI,
		0
	},

	// In The 1st Degree
	// French Windows
	// From Strangerke
	{
		{
			"1stdegree",
			"",
			AD_ENTRY1("AL236_1.MHK", "0e0c70b1b702b6ddca61a1192ada1282"),
			Common::FR_FRA,
			Common::kPlatformWindows,
			ADGF_NO_FLAGS,
			Common::GUIO_NONE
		},
		GType_1STDEGREE,
		GF_HASMIDI,
		0
	},

	{
		{
			"csusa",
			"",
			AD_ENTRY1("USAC2K.MHK", "b8c9d3a2586f62bce3a48b50d7a700e9"),
			Common::EN_ANY,
			Common::kPlatformWindows,
			ADGF_NO_FLAGS,
			Common::GUIO_NONE
		},
		GType_CSUSA,
		0,
		0
	},

	{
		{
			"tortoise",
			"Demo v1.0",
			AD_ENTRY1("TORTOISE.512", "75d9a2f8339e423604a0c6e8177600a6"),
			Common::EN_ANY,
			Common::kPlatformWindows,
			ADGF_DEMO,
			Common::GUIO_NONE
		},
		GType_LIVINGBOOKSV1,
		GF_DEMO,
		0
	},

	{
		{
			"tortoise",
			"Demo v1.1",
			AD_ENTRY1("TORTOISE.512", "a38c99360e2bea3bfdec418469aef022"),
			Common::EN_ANY,
			Common::kPlatformWindows,
			ADGF_DEMO,
			Common::GUIO_NONE
		},
		GType_LIVINGBOOKSV1,
		GF_DEMO,
		0
	},

	{
		{
			"arthur",
			"",
			AD_ENTRY1("PAGES.512", "1550a361454ec452fe7d2328aac2003c"),
			Common::EN_ANY,
			Common::kPlatformWindows,
			ADGF_NO_FLAGS,
			Common::GUIO_NONE
		},
		GType_LIVINGBOOKSV1,
		0,
		0
	},

	{
		{
			"arthur",
			"Demo",
			AD_ENTRY1("PAGES.512", "a4d68cef197af1416921ca5b2e0c1e31"),
			Common::EN_ANY,
			Common::kPlatformWindows,
			ADGF_DEMO,
			Common::GUIO_NONE
		},
		GType_LIVINGBOOKSV1,
		GF_DEMO,
		0
	},

	{
		{
			"arthur",
			"Demo",
			AD_ENTRY1("Bookoutline", "7e2691611ff4c7b89c05221736628059"),
			Common::EN_ANY,
			Common::kPlatformMacintosh,
			ADGF_DEMO,
			Common::GUIO_NONE
		},
		GType_LIVINGBOOKSV1,
		GF_DEMO,
		0
	},

	{
		{
			"grandma",
			"Demo v1.0",
			AD_ENTRY1("PAGES.512", "95d9f4b035bf5d15c57a9189f231b0f8"),
			Common::EN_ANY,
			Common::kPlatformWindows,
			ADGF_DEMO,
			Common::GUIO_NONE
		},
		GType_LIVINGBOOKSV1,
		GF_DEMO,
		0
	},

	{
		{
			"grandma",
			"Demo v1.1",
			AD_ENTRY1("GRANDMA.512", "72a4d5fb1b3f06b5f75425635d42ce2e"),
			Common::EN_ANY,
			Common::kPlatformWindows,
			ADGF_DEMO,
			Common::GUIO_NONE
		},
		GType_LIVINGBOOKSV1,
		GF_DEMO,
		0
	},

	{
		{
			"grandma",
			"Demo",
			AD_ENTRY1("Bookoutline", "553c93891b9631d1e1d269599e1efa6c"),
			Common::EN_ANY,
			Common::kPlatformMacintosh,
			ADGF_DEMO,
			Common::GUIO_NONE
		},
		GType_LIVINGBOOKSV1,
		GF_DEMO,
		0
	},

	{
		{
			"ruff",
			"Demo",
			AD_ENTRY1("RUFF.512", "2ba1aa65177c816e156db648c398d362"),
			Common::EN_ANY,
			Common::kPlatformWindows,
			ADGF_DEMO,
			Common::GUIO_NONE
		},
		GType_LIVINGBOOKSV1,
		GF_DEMO,
		0
	},

	{
		{
			"ruff",
			"Demo",
			AD_ENTRY1("Ruff's Bone Demo", "22553ac2ceb2a166bdf1def6ad348532"),
			Common::EN_ANY,
			Common::kPlatformMacintosh,
			ADGF_DEMO,
			Common::GUIO_NONE
		},
		GType_LIVINGBOOKSV1,
		GF_DEMO,
		0
	},

	{
		{
			"newkid",
			"Demo v1.0",
			AD_ENTRY1("NEWKID.512", "2b9d94763a50d514c04a3af488934f73"),
			Common::EN_ANY,
			Common::kPlatformWindows,
			ADGF_DEMO,
			Common::GUIO_NONE
		},
		GType_LIVINGBOOKSV1,
		GF_DEMO,
		0
	},

	{
		{
			"newkid",
			"Demo v1.1",
			AD_ENTRY1("NEWKID.512", "41e975b7390c626f8d1058a34f9d9b2e"),
			Common::EN_ANY,
			Common::kPlatformWindows,
			ADGF_DEMO,
			Common::GUIO_NONE
		},
		GType_LIVINGBOOKSV1,
		GF_DEMO,
		0
	},

	{
		{
			"arthurrace",
			"",
			AD_ENTRY1("RACE.LB", "1645f36bcb36e440d928e920aa48c373"),
			Common::EN_ANY,
			Common::kPlatformWindows,
			ADGF_NO_FLAGS,
			Common::GUIO_NONE
		},
		GType_LIVINGBOOKSV3,
		0,
		0
	},

	// 32-bit version of the previous entry
	{
		{
			"arthurrace",
			"",
			AD_ENTRY1("RACE32.LB", "292a05bc48c1dd9583821a4181a02ef2"),
			Common::EN_ANY,
			Common::kPlatformWindows,
			ADGF_NO_FLAGS,
			Common::GUIO_NONE
		},
		GType_LIVINGBOOKSV3,
		0,
		0
	},
#endif

	{ AD_TABLE_END_MARKER, 0, 0, 0 }
=======
static const char *directoryGlobs[] = {
	"all",
	"assets1",
	"data",
	0
>>>>>>> fffec23a
};

static const ADParams detectionParams = {
	// Pointer to ADGameDescription or its superset structure
	(const byte *)Mohawk::gameDescriptions,
	// Size of that superset structure
	sizeof(Mohawk::MohawkGameDescription),
	// Number of bytes to compute MD5 sum for
	5000,
	// List of all engine targets
	mohawkGames,
	// Structure for autoupgrading obsolete targets
	0,
	// Name of single gameid (optional)
	"mohawk",
	// List of files for file-based fallback detection (optional)
	Mohawk::fileBased,
	// Flags
	0,
	// Additional GUI options (for every game)
	Common::GUIO_NONE,
	// Maximum directory depth
	2,
	// List of directory globs
	directoryGlobs
};

class MohawkMetaEngine : public AdvancedMetaEngine {
public:
	MohawkMetaEngine() : AdvancedMetaEngine(detectionParams) {}

	virtual const char *getName() const {
		return "Mohawk Engine";
	}

	virtual const char *getOriginalCopyright() const {
		return "Myst and Riven (C) Cyan Worlds\nMohawk OS (C) Ubisoft";
	}

	virtual bool hasFeature(MetaEngineFeature f) const;
	virtual bool createInstance(OSystem *syst, Engine **engine, const ADGameDescription *desc) const;
	virtual SaveStateList listSaves(const char *target) const;
	virtual int getMaximumSaveSlot() const { return 999; }
	virtual void removeSaveState(const char *target, int slot) const;
};

bool MohawkMetaEngine::hasFeature(MetaEngineFeature f) const {
	return
		(f == kSupportsListSaves)
		|| (f == kSupportsLoadingDuringStartup)
		|| (f == kSupportsDeleteSave);
}

SaveStateList MohawkMetaEngine::listSaves(const char *target) const {
	Common::StringArray filenames;
	SaveStateList saveList;

	// Loading games is only supported in Myst/Riven currently.
	if (strstr(target, "myst")) {
		filenames = g_system->getSavefileManager()->listSavefiles("*.mys");

		for (uint32 i = 0; i < filenames.size(); i++)
			saveList.push_back(SaveStateDescriptor(i, filenames[i]));
	} else if (strstr(target, "riven")) {
		filenames = g_system->getSavefileManager()->listSavefiles("*.rvn");

		for (uint32 i = 0; i < filenames.size(); i++)
			saveList.push_back(SaveStateDescriptor(i, filenames[i]));
	}

	return saveList;
}

void MohawkMetaEngine::removeSaveState(const char *target, int slot) const {
	// Removing saved games is only supported in Myst/Riven currently.
	if (strstr(target, "myst")) {
		Common::StringArray filenames = g_system->getSavefileManager()->listSavefiles("*.mys");
		g_system->getSavefileManager()->removeSavefile(filenames[slot].c_str());
	} else if (strstr(target, "riven")) {
		Common::StringArray filenames = g_system->getSavefileManager()->listSavefiles("*.rvn");
		g_system->getSavefileManager()->removeSavefile(filenames[slot].c_str());
	}
}

bool MohawkMetaEngine::createInstance(OSystem *syst, Engine **engine, const ADGameDescription *desc) const {
	const Mohawk::MohawkGameDescription *gd = (const Mohawk::MohawkGameDescription *)desc;

	if (gd) {
		switch (gd->gameType) {
		case Mohawk::GType_MYST:
		case Mohawk::GType_MAKINGOF:
			*engine = new Mohawk::MohawkEngine_Myst(syst, gd);
			break;
		case Mohawk::GType_RIVEN:
			*engine = new Mohawk::MohawkEngine_Riven(syst, gd);
			break;
		case Mohawk::GType_LIVINGBOOKSV1:
		case Mohawk::GType_LIVINGBOOKSV3:
			*engine = new Mohawk::MohawkEngine_LivingBooks(syst, gd);
			break;
		case Mohawk::GType_ZOOMBINI:
		case Mohawk::GType_CSWORLD:
		case Mohawk::GType_CSAMTRAK:
		case Mohawk::GType_MAGGIESS:
		case Mohawk::GType_JAMESMATH:
		case Mohawk::GType_TREEHOUSE:
		case Mohawk::GType_1STDEGREE:
		case Mohawk::GType_CSUSA:
			error ("Unsupported Mohawk Engine");
			break;
		default:
			error ("Unknown Mohawk Engine");
		}
	}

	return (gd != 0);
}

#if PLUGIN_ENABLED_DYNAMIC(MOHAWK)
	REGISTER_PLUGIN_DYNAMIC(MOHAWK, PLUGIN_TYPE_ENGINE, MohawkMetaEngine);
#else
	REGISTER_PLUGIN_STATIC(MOHAWK, PLUGIN_TYPE_ENGINE, MohawkMetaEngine);
#endif<|MERGE_RESOLUTION|>--- conflicted
+++ resolved
@@ -125,755 +125,11 @@
 
 #include "mohawk/detection_tables.h"
 
-<<<<<<< HEAD
-namespace Mohawk {
-
-static const MohawkGameDescription gameDescriptions[] = {
-	// Myst
-	// English Windows 3.11
-	// From clone2727
-	{
-		{
-			"myst",
-			"",
-			AD_ENTRY1("MYST.DAT", "ae3258c9c90128d274aa6a790b3ad181"),
-			Common::EN_ANY,
-			Common::kPlatformWindows,
-			ADGF_NO_FLAGS,
-			Common::GUIO_NONE
-		},
-		GType_MYST,
-		0,
-		0,
-	},
-
-	// Myst Demo
-	// English Windows 3.11
-	// From CD-ROM Today July, 1994
-	{
-		{
-			"myst",
-			"Demo",
-			AD_ENTRY1("DEMO.DAT", "c39303dd53fb5c4e7f3c23231c606cd0"),
-			Common::EN_ANY,
-			Common::kPlatformWindows,
-			ADGF_DEMO,
-			Common::GUIO_NONE
-		},
-		GType_MYST,
-		GF_DEMO,
-		0,
-	},
-
-	// Myst
-	// German Windows 3.11
-	// From clone2727
-	{
-		{
-			"myst",
-			"",
-			AD_ENTRY1("MYST.DAT", "4beb3366ed3f3b9bfb6e81a14a43bdcc"),
-			Common::DE_DEU,
-			Common::kPlatformWindows,
-			ADGF_NO_FLAGS,
-			Common::GUIO_NONE
-		},
-		GType_MYST,
-		0,
-		0,
-	},
-
-	// Myst
-	// German Windows 3.11
-	// From LordHoto
-	{
-		{
-			"myst",
-			"",
-			AD_ENTRY1("MYST.DAT", "e0937cca1ab125e48e30dc3cd5046ddf"),
-			Common::DE_DEU,
-			Common::kPlatformWindows,
-			ADGF_NO_FLAGS,
-			Common::GUIO_NONE
-		},
-		GType_MYST,
-		0,
-		0,
-	},
-
-	// Myst
-	// Spanish Windows ?
-	// From jvprat
-	{
-		{
-			"myst",
-			"",
-			AD_ENTRY1("MYST.DAT", "f7e7d7ca69934f1351b5acd4fe4d44c2"),
-			Common::ES_ESP,
-			Common::kPlatformWindows,
-			ADGF_NO_FLAGS,
-			Common::GUIO_NONE
-		},
-		GType_MYST,
-		0,
-		0,
-	},
-
-	// Myst
-	// Japanese Windows 3.11
-	// From clone2727
-	{
-		{
-			"myst",
-			"",
-			AD_ENTRY1("MYST.DAT", "032c88e3b7e8db4ca475e7b7db9a66bb"),
-			Common::JA_JPN,
-			Common::kPlatformWindows,
-			ADGF_NO_FLAGS,
-			Common::GUIO_NONE
-		},
-		GType_MYST,
-		0,
-		0,
-	},
-
-	// Myst
-	// French Windows 3.11
-	// From Strangerke
-	{
-		{
-			"myst",
-			"",
-			AD_ENTRY1("MYST.DAT", "d631d42567a941c67c78f2e491f4ea58"),
-			Common::FR_FRA,
-			Common::kPlatformWindows,
-			ADGF_NO_FLAGS,
-			Common::GUIO_NONE
-		},
-		GType_MYST,
-		0,
-		0,
-	},
-
-	// Making of Myst
-	// English Windows 3.11
-	// From clone2727
-	{
-		{
-			"MakingOfMyst",
-			"",
-			AD_ENTRY1("MAKING.DAT", "f6387e8f0f7b8a3e42c95294315d6a0e"),
-			Common::EN_ANY,
-			Common::kPlatformWindows,
-			ADGF_NO_FLAGS,
-			Common::GUIO_NONE
-		},
-		GType_MAKINGOF,
-		0,
-		0,
-	},
-
-	// Making of Myst
-	// Japanese Windows 3.11
-	// From clone2727
-	{
-		{
-			"MakingOfMyst",
-			"",
-			AD_ENTRY1("MAKING.DAT", "03ff62607e64419ab2b6ebf7b7bcdf63"),
-			Common::JA_JPN,
-			Common::kPlatformWindows,
-			ADGF_NO_FLAGS,
-			Common::GUIO_NONE
-		},
-		GType_MAKINGOF,
-		0,
-		0,
-	},
-
-	// Myst Masterpiece Edition
-	// English Windows
-	// From clone2727
-	{
-		{
-			"myst",
-			"Masterpiece Edition",
-			AD_ENTRY1("MYST.DAT", "c4cae9f143b5947262e6cb2397e1617e"),
-			Common::EN_ANY,
-			Common::kPlatformWindows,
-			ADGF_NO_FLAGS,
-			Common::GUIO_NONE
-		},
-		GType_MYST,
-		GF_ME,
-		0,
-	},
-
-	// Myst Masterpiece Edition
-	// English Windows
-	// From clone2727
-	{
-		{
-			"myst",
-			"Masterpiece Edition",
-			AD_ENTRY1("MYST.DAT", "c4cae9f143b5947262e6cb2397e1617e"),
-			Common::EN_ANY,
-			Common::kPlatformMacintosh,
-			ADGF_NO_FLAGS,
-			Common::GUIO_NONE
-		},
-		GType_MYST,
-		GF_ME,
-		0,
-	},
-
-	// Myst Masterpiece Edition
-	// German Windows
-	// From DrMcCoy (Included in "Myst: Die Trilogie")
-	{
-		{
-			"myst",
-			"Masterpiece Edition",
-			AD_ENTRY1("MYST.DAT", "f88e0ace66dbca78eebdaaa1d3314ceb"),
-			Common::DE_DEU,
-			Common::kPlatformWindows,
-			ADGF_NO_FLAGS,
-			Common::GUIO_NONE
-		},
-		GType_MYST,
-		GF_ME,
-		0,
-	},
-
-	// Riven: The Sequel to Myst
-	// Version 1.0 (5CD)
-	// From clone2727
-	{
-		{
-			"riven",
-			"",
-			AD_ENTRY1("a_Data.MHK", "71145fdecbd68a0cfc292c2fbddf8e08"),
-			Common::EN_ANY,
-			Common::kPlatformWindows,
-			ADGF_NO_FLAGS,
-			Common::GUIO_NONE
-		},
-		GType_RIVEN,
-		0,
-		0,
-	},
-
-	// Riven: The Sequel to Myst
-	// Version 1.03 (5CD)
-	// From ST
-	{
-		{
-			"riven",
-			"",
-			AD_ENTRY1("a_Data.MHK", "d8ccae34a0e3c709135a73f449b783be"),
-			Common::EN_ANY,
-			Common::kPlatformWindows,
-			ADGF_NO_FLAGS,
-			Common::GUIO_NONE
-		},
-		GType_RIVEN,
-		0,
-		0,
-	},
-
-	// Riven: The Sequel to Myst
-	// Version 1.? (5CD)
-	// From jvprat
-	{
-		{
-			"riven",
-			"",
-			AD_ENTRY1("a_Data.MHK", "249e8c995d191b03ee94c892c0eac775"),
-			Common::ES_ESP,
-			Common::kPlatformWindows,
-			ADGF_NO_FLAGS,
-			Common::GUIO_NONE
-		},
-		GType_RIVEN,
-		0,
-		0,
-	},
-
-	// Riven: The Sequel to Myst
-	// Version 1.? (DVD, From "Myst 10th Anniversary Edition")
-	// From Clone2727
-	{
-		{
-			"riven",
-			"DVD",
-			AD_ENTRY1("a_Data.MHK", "08fcaa5d5a2a01d7a5a6960f497212fe"),
-			Common::EN_ANY,
-			Common::kPlatformWindows,
-			ADGF_NO_FLAGS,
-			Common::GUIO_NONE
-		},
-		GType_RIVEN,
-		GF_DVD,
-		0,
-	},
-
-	// Riven: The Sequel to Myst
-	// Version 1.0 (DVD, From "Myst: Die Trilogie")
-	// From DrMcCoy
-	{
-		{
-			"riven",
-			"",
-			AD_ENTRY1("a_Data.MHK", "a5fe1c91a6033eb6ee54b287578b74b9"),
-			Common::DE_DEU,
-			Common::kPlatformWindows,
-			ADGF_NO_FLAGS,
-			Common::GUIO_NONE
-		},
-		GType_RIVEN,
-		GF_DVD,
-		0,
-	},
-
-	// Riven: The Sequel to Myst
-	// Version ? (Demo, From "Prince of Persia Collector's Edition")
-	// From Clone2727
-	{
-		{
-			"riven",
-			"Demo",
-			AD_ENTRY1("a_Data.MHK", "bae6b03bd8d6eb350d35fd13f0e3139f"),
-			Common::EN_ANY,
-			Common::kPlatformWindows,
-			ADGF_DEMO,
-			Common::GUIO_NONE
-		},
-		GType_RIVEN,
-		GF_DEMO,
-		0,
-	},
-
-#ifdef DETECT_BRODERBUND_TITLES
-	{
-		{
-			"zoombini",
-			"",
-			AD_ENTRY1("ZOOMBINI.MHK", "98b758fec55104c096cfd129048be9a6"),
-			Common::EN_ANY,
-			Common::kPlatformWindows,
-			ADGF_NO_FLAGS,
-			Common::GUIO_NONE
-		},
-		GType_ZOOMBINI,
-		GF_HASMIDI,
-		0
-	},
-
-	{
-		{
-			"csworld",
-			"v3.0",
-			AD_ENTRY1("C2K.MHK", "605fe88380848031bbd0ff84ade6fe40"),
-			Common::EN_ANY,
-			Common::kPlatformWindows,
-			ADGF_NO_FLAGS,
-			Common::GUIO_NONE
-		},
-		GType_CSWORLD,
-		0,
-		0
-	},
-
-	{
-		{
-			"csworld",
-			"v3.5",
-			AD_ENTRY1("C2K.MHK", "d4857aeb0f5e2e0c4ac556aa74f38c23"),
-			Common::EN_ANY,
-			Common::kPlatformWindows,
-			ADGF_NO_FLAGS,
-			Common::GUIO_NONE
-		},
-		GType_CSWORLD,
-		0,
-		0
-	},
-
-	{
-		{
-			"csamtrak",
-			"",
-			AD_ENTRY1("AMTRAK.MHK", "2f95301f0bb950d555bb7b0e3b1b7eb1"),
-			Common::EN_ANY,
-			Common::kPlatformWindows,
-			ADGF_NO_FLAGS,
-			Common::GUIO_NONE
-		},
-		GType_CSAMTRAK,
-		0,
-		0
-	},
-
-	{
-		{
-			"maggiess",
-			"",
-			AD_ENTRY1("MAGGIESS.MHK", "08f75fc8c0390e68fdada5ddb35d0355"),
-			Common::EN_ANY,
-			Common::kPlatformWindows,
-			ADGF_NO_FLAGS,
-			Common::GUIO_NONE
-		},
-		GType_MAGGIESS,
-		0,
-		0
-	},
-
-	{
-		{
-			"jamesmath",
-			"",
-			AD_ENTRY1("BRODER.MHK", "007299da8b2c6e8ec1cde9598c243024"),
-			Common::EN_ANY,
-			Common::kPlatformWindows,
-			ADGF_NO_FLAGS,
-			Common::GUIO_NONE
-		},
-		GType_JAMESMATH,
-		GF_HASMIDI,
-		0
-	},
-
-	// This is in the NEWDATA folder, so I assume it's a newer version ;)
-	{
-		{
-			"jamesmath",
-			"",
-			AD_ENTRY1("BRODER.MHK", "53c000938a50dca92860fd9b546dd276"),
-			Common::EN_ANY,
-			Common::kPlatformWindows,
-			ADGF_NO_FLAGS,
-			Common::GUIO_NONE
-		},
-		GType_JAMESMATH,
-		GF_HASMIDI,
-		1
-	},
-
-	{
-		{
-			"treehouse",
-			"",
-			AD_ENTRY1("MAINROOM.MHK", "12f51894d7f838af639ea9bf1bc8f45b"),
-			Common::EN_ANY,
-			Common::kPlatformWindows,
-			ADGF_NO_FLAGS,
-			Common::GUIO_NONE
-		},
-		GType_TREEHOUSE,
-		GF_HASMIDI,
-		0
-	},
-
-	{
-		{
-			"greeneggs",
-			"",
-			AD_ENTRY1("GREEN.LB", "5df8438138186f89e71299d7b4f88d06"),
-			Common::EN_ANY,
-			Common::kPlatformWindows,
-			ADGF_NO_FLAGS,
-			Common::GUIO_NONE
-		},
-		GType_LIVINGBOOKSV3,
-		0,
-		0
-	},
-
-	// 32-bit version of the previous entry
-	{
-		{
-			"greeneggs",
-			"",
-			AD_ENTRY1("GREEN32.LB", "5df8438138186f89e71299d7b4f88d06"),
-			Common::EN_ANY,
-			Common::kPlatformWindows,
-			ADGF_NO_FLAGS,
-			Common::GUIO_NONE
-		},
-		GType_LIVINGBOOKSV3,
-		0,
-		0
-	},
-
-	{
-		{
-			"1stdegree",
-			"",
-			AD_ENTRY1("AL236_1.MHK", "3ba145492a7b8b4dee0ef4222c5639c3"),
-			Common::EN_ANY,
-			Common::kPlatformWindows,
-			ADGF_NO_FLAGS,
-			Common::GUIO_NONE
-		},
-		GType_1STDEGREE,
-		GF_HASMIDI,
-		0
-	},
-
-	// In The 1st Degree
-	// French Windows
-	// From Strangerke
-	{
-		{
-			"1stdegree",
-			"",
-			AD_ENTRY1("AL236_1.MHK", "0e0c70b1b702b6ddca61a1192ada1282"),
-			Common::FR_FRA,
-			Common::kPlatformWindows,
-			ADGF_NO_FLAGS,
-			Common::GUIO_NONE
-		},
-		GType_1STDEGREE,
-		GF_HASMIDI,
-		0
-	},
-
-	{
-		{
-			"csusa",
-			"",
-			AD_ENTRY1("USAC2K.MHK", "b8c9d3a2586f62bce3a48b50d7a700e9"),
-			Common::EN_ANY,
-			Common::kPlatformWindows,
-			ADGF_NO_FLAGS,
-			Common::GUIO_NONE
-		},
-		GType_CSUSA,
-		0,
-		0
-	},
-
-	{
-		{
-			"tortoise",
-			"Demo v1.0",
-			AD_ENTRY1("TORTOISE.512", "75d9a2f8339e423604a0c6e8177600a6"),
-			Common::EN_ANY,
-			Common::kPlatformWindows,
-			ADGF_DEMO,
-			Common::GUIO_NONE
-		},
-		GType_LIVINGBOOKSV1,
-		GF_DEMO,
-		0
-	},
-
-	{
-		{
-			"tortoise",
-			"Demo v1.1",
-			AD_ENTRY1("TORTOISE.512", "a38c99360e2bea3bfdec418469aef022"),
-			Common::EN_ANY,
-			Common::kPlatformWindows,
-			ADGF_DEMO,
-			Common::GUIO_NONE
-		},
-		GType_LIVINGBOOKSV1,
-		GF_DEMO,
-		0
-	},
-
-	{
-		{
-			"arthur",
-			"",
-			AD_ENTRY1("PAGES.512", "1550a361454ec452fe7d2328aac2003c"),
-			Common::EN_ANY,
-			Common::kPlatformWindows,
-			ADGF_NO_FLAGS,
-			Common::GUIO_NONE
-		},
-		GType_LIVINGBOOKSV1,
-		0,
-		0
-	},
-
-	{
-		{
-			"arthur",
-			"Demo",
-			AD_ENTRY1("PAGES.512", "a4d68cef197af1416921ca5b2e0c1e31"),
-			Common::EN_ANY,
-			Common::kPlatformWindows,
-			ADGF_DEMO,
-			Common::GUIO_NONE
-		},
-		GType_LIVINGBOOKSV1,
-		GF_DEMO,
-		0
-	},
-
-	{
-		{
-			"arthur",
-			"Demo",
-			AD_ENTRY1("Bookoutline", "7e2691611ff4c7b89c05221736628059"),
-			Common::EN_ANY,
-			Common::kPlatformMacintosh,
-			ADGF_DEMO,
-			Common::GUIO_NONE
-		},
-		GType_LIVINGBOOKSV1,
-		GF_DEMO,
-		0
-	},
-
-	{
-		{
-			"grandma",
-			"Demo v1.0",
-			AD_ENTRY1("PAGES.512", "95d9f4b035bf5d15c57a9189f231b0f8"),
-			Common::EN_ANY,
-			Common::kPlatformWindows,
-			ADGF_DEMO,
-			Common::GUIO_NONE
-		},
-		GType_LIVINGBOOKSV1,
-		GF_DEMO,
-		0
-	},
-
-	{
-		{
-			"grandma",
-			"Demo v1.1",
-			AD_ENTRY1("GRANDMA.512", "72a4d5fb1b3f06b5f75425635d42ce2e"),
-			Common::EN_ANY,
-			Common::kPlatformWindows,
-			ADGF_DEMO,
-			Common::GUIO_NONE
-		},
-		GType_LIVINGBOOKSV1,
-		GF_DEMO,
-		0
-	},
-
-	{
-		{
-			"grandma",
-			"Demo",
-			AD_ENTRY1("Bookoutline", "553c93891b9631d1e1d269599e1efa6c"),
-			Common::EN_ANY,
-			Common::kPlatformMacintosh,
-			ADGF_DEMO,
-			Common::GUIO_NONE
-		},
-		GType_LIVINGBOOKSV1,
-		GF_DEMO,
-		0
-	},
-
-	{
-		{
-			"ruff",
-			"Demo",
-			AD_ENTRY1("RUFF.512", "2ba1aa65177c816e156db648c398d362"),
-			Common::EN_ANY,
-			Common::kPlatformWindows,
-			ADGF_DEMO,
-			Common::GUIO_NONE
-		},
-		GType_LIVINGBOOKSV1,
-		GF_DEMO,
-		0
-	},
-
-	{
-		{
-			"ruff",
-			"Demo",
-			AD_ENTRY1("Ruff's Bone Demo", "22553ac2ceb2a166bdf1def6ad348532"),
-			Common::EN_ANY,
-			Common::kPlatformMacintosh,
-			ADGF_DEMO,
-			Common::GUIO_NONE
-		},
-		GType_LIVINGBOOKSV1,
-		GF_DEMO,
-		0
-	},
-
-	{
-		{
-			"newkid",
-			"Demo v1.0",
-			AD_ENTRY1("NEWKID.512", "2b9d94763a50d514c04a3af488934f73"),
-			Common::EN_ANY,
-			Common::kPlatformWindows,
-			ADGF_DEMO,
-			Common::GUIO_NONE
-		},
-		GType_LIVINGBOOKSV1,
-		GF_DEMO,
-		0
-	},
-
-	{
-		{
-			"newkid",
-			"Demo v1.1",
-			AD_ENTRY1("NEWKID.512", "41e975b7390c626f8d1058a34f9d9b2e"),
-			Common::EN_ANY,
-			Common::kPlatformWindows,
-			ADGF_DEMO,
-			Common::GUIO_NONE
-		},
-		GType_LIVINGBOOKSV1,
-		GF_DEMO,
-		0
-	},
-
-	{
-		{
-			"arthurrace",
-			"",
-			AD_ENTRY1("RACE.LB", "1645f36bcb36e440d928e920aa48c373"),
-			Common::EN_ANY,
-			Common::kPlatformWindows,
-			ADGF_NO_FLAGS,
-			Common::GUIO_NONE
-		},
-		GType_LIVINGBOOKSV3,
-		0,
-		0
-	},
-
-	// 32-bit version of the previous entry
-	{
-		{
-			"arthurrace",
-			"",
-			AD_ENTRY1("RACE32.LB", "292a05bc48c1dd9583821a4181a02ef2"),
-			Common::EN_ANY,
-			Common::kPlatformWindows,
-			ADGF_NO_FLAGS,
-			Common::GUIO_NONE
-		},
-		GType_LIVINGBOOKSV3,
-		0,
-		0
-	},
-#endif
-
-	{ AD_TABLE_END_MARKER, 0, 0, 0 }
-=======
 static const char *directoryGlobs[] = {
 	"all",
 	"assets1",
 	"data",
 	0
->>>>>>> fffec23a
 };
 
 static const ADParams detectionParams = {
