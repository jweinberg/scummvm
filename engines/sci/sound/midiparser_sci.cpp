/* ScummVM - Graphic Adventure Engine
 *
 * ScummVM is the legal property of its developers, whose names
 * are too numerous to list here. Please refer to the COPYRIGHT
 * file distributed with this source distribution.
 *
 * This program is free software; you can redistribute it and/or
 * modify it under the terms of the GNU General Public License
 * as published by the Free Software Foundation; either version 2
 * of the License, or (at your option) any later version.

 * This program is distributed in the hope that it will be useful,
 * but WITHOUT ANY WARRANTY; without even the implied warranty of
 * MERCHANTABILITY or FITNESS FOR A PARTICULAR PURPOSE.  See the
 * GNU General Public License for more details.

 * You should have received a copy of the GNU General Public License
 * along with this program; if not, write to the Free Software
 * Foundation, Inc., 51 Franklin Street, Fifth Floor, Boston, MA 02110-1301, USA.
 *
 * $URL$
 * $Id$
 *
 */

#include "sci/engine/kernel.h"
#include "sci/engine/state.h"
#include "sci/sound/midiparser_sci.h"
#include "sci/sound/drivers/mididriver.h"

namespace Sci {

static const int nMidiParams[] = { 2, 2, 2, 2, 1, 1, 2, 0 };

enum SciMidiCommands {
	kSetSignalLoop = 0x7F,
	kEndOfTrack = 0xFC,
	kSetReverb = 0x50,
	kMidiHold = 0x52,
	kUpdateCue = 0x60,
	kResetOnPause = 0x4C
};

//  MidiParser_SCI
//
MidiParser_SCI::MidiParser_SCI(SciVersion soundVersion, SciMusic *music) :
	MidiParser() {
	_soundVersion = soundVersion;
	_music = music;
	_mixedData = NULL;
	// mididata contains delta in 1/60th second
	// values of ppqn and tempo are found experimentally and may be wrong
	_ppqn = 1;
	setTempo(16667);

	_volume = 127;

	_signalSet = false;
	_signalToSet = 0;
	_dataincAdd = false;
	_dataincToAdd = 0;
	_resetOnPause = false;
<<<<<<< HEAD
	_channelsUsed = 0;
=======
	_pSnd = 0;
>>>>>>> fffec23a
}

MidiParser_SCI::~MidiParser_SCI() {
	unloadMusic();
	// we do this, so that MidiParser won't be able to call his own ::allNotesOff()
	//  this one would affect all channels and we can't let that happen
	_driver = 0;
}

void MidiParser_SCI::mainThreadBegin() {
	_mainThreadCalled = true;
}

void MidiParser_SCI::mainThreadEnd() {
	_mainThreadCalled = false;
}

bool MidiParser_SCI::loadMusic(SoundResource::Track *track, MusicEntry *psnd, int channelFilterMask, SciVersion soundVersion) {
	unloadMusic();
	_track = track;
	_pSnd = psnd;
	_soundVersion = soundVersion;

	for (int i = 0; i < 16; i++) {
		_channelUsed[i] = false;
		_channelRemap[i] = -1;
		_channelMuted[i] = false;
		_channelVolume[i] = 127;
	}
	_channelRemap[9] = 9; // never map channel 9, because that's used for percussion
	_channelRemap[15] = 15; // never map channel 15, because thats used by sierra internally

	if (channelFilterMask) {
		// SCI0 only has 1 data stream, but we need to filter out channels depending on music hardware selection
		midiFilterChannels(channelFilterMask);
	} else {
		midiMixChannels();
	}

	_num_tracks = 1;
	_tracks[0] = _mixedData;
	if (_pSnd)
		setTrack(0);
	_loopTick = 0;
	_channelsUsed = 0;

	return true;
}

byte MidiParser_SCI::midiGetNextChannel(long ticker) {
	byte curr = 0xFF;
	long closest = ticker + 1000000, next = 0;

	for (int i = 0; i < _track->channelCount; i++) {
		if (_track->channels[i].time == -1) // channel ended
			continue;
		SoundResource::Channel *curChannel = &_track->channels[i];
		if (curChannel->curPos >= curChannel->size)
			continue;
		next = curChannel->data[curChannel->curPos]; // when the next event should occur
		if (next == 0xF8) // 0xF8 means 240 ticks delay
			next = 240;
		next += _track->channels[i].time;
		if (next < closest) {
			curr = i;
			closest = next;
		}
	}

	return curr;
}

byte *MidiParser_SCI::midiMixChannels() {
	int totalSize = 0;

	for (int i = 0; i < _track->channelCount; i++) {
		_track->channels[i].time = 0;
		_track->channels[i].prev = 0;
		_track->channels[i].curPos = 0;
		totalSize += _track->channels[i].size;
	}

	byte *outData = new byte[totalSize * 2]; // FIXME: creates overhead and still may be not enough to hold all data
	_mixedData = outData;
	long ticker = 0;
	byte channelNr, curDelta;
	byte midiCommand = 0, midiParam, global_prev = 0;
	long newDelta;
	SoundResource::Channel *channel;

	while ((channelNr = midiGetNextChannel(ticker)) != 0xFF) { // there is still an active channel
		channel = &_track->channels[channelNr];
		curDelta = channel->data[channel->curPos++];
		channel->time += (curDelta == 0xF8 ? 240 : curDelta); // when the command is supposed to occur
		if (curDelta == 0xF8)
			continue;
		newDelta = channel->time - ticker;
		ticker += newDelta;

		midiCommand = channel->data[channel->curPos++];
		if (midiCommand != kEndOfTrack) {
			// Write delta
			while (newDelta > 240) {
				*outData++ = 0xF8;
				newDelta -= 240;
			}
			*outData++ = (byte)newDelta;
		}
		// Write command
		switch (midiCommand) {
		case 0xF0: // sysEx
			*outData++ = midiCommand;
			do {
				midiParam = channel->data[channel->curPos++];
				*outData++ = midiParam;
			} while (midiParam != 0xF7);
			break;
		case kEndOfTrack: // end of channel
			channel->time = -1;
			break;
		default: // MIDI command
			if (midiCommand & 0x80) {
				midiParam = channel->data[channel->curPos++];
			} else {// running status
				midiParam = midiCommand;
				midiCommand = channel->prev;
			}

			// remember which channel got used for channel remapping
			byte midiChannel = midiCommand & 0xF;
			_channelUsed[midiChannel] = true;

			if (midiCommand != global_prev)
				*outData++ = midiCommand;
			*outData++ = midiParam;
			if (nMidiParams[(midiCommand >> 4) - 8] == 2)
				*outData++ = channel->data[channel->curPos++];
			channel->prev = midiCommand;
			global_prev = midiCommand;
		}
	}

	// Insert stop event
	*outData++ = 0;    // Delta
	*outData++ = 0xFF; // Meta event
	*outData++ = 0x2F; // End of track (EOT)
	*outData++ = 0x00;
	*outData++ = 0x00;
	return _mixedData;
}

// This is used for SCI0 sound-data. SCI0 only has one stream that may
// contain several channels and according to output device we remove
// certain channels from that data.
byte *MidiParser_SCI::midiFilterChannels(int channelMask) {
	SoundResource::Channel *channel = &_track->channels[0];
	byte *channelData = channel->data;
	byte *channelDataEnd = channel->data + channel->size;
	byte *outData = new byte[channel->size + 5];
	byte curChannel = 15, curByte, curDelta;
	byte command = 0, lastCommand = 0;
	int delta = 0;
	int midiParamCount = 0;

	_mixedData = outData;

	while (channelData < channelDataEnd) {
		curDelta = *channelData++;
		if (curDelta == 0xF8) {
			delta += 240;
			continue;
		}
		delta += curDelta;
		curByte = *channelData++;

		switch (curByte) {
		case 0xF0: // sysEx
		case kEndOfTrack: // end of channel
			command = curByte;
			curChannel = 15;
			break;
		default:
			if (curByte & 0x80) {
				command = curByte;
				curChannel = command & 0x0F;
				midiParamCount = nMidiParams[(command >> 4) - 8];
			}
		}
		if ((1 << curChannel) & channelMask) {
			if (command != kEndOfTrack) {
				// Write delta
				while (delta > 240) {
					*outData++ = 0xF8;
					delta -= 240;
				}
				*outData++ = (byte)delta;
				delta = 0;
			}
			// Write command
			switch (command) {
			case 0xF0: // sysEx
				*outData++ = command;
				do {
					curByte = *channelData++;
					*outData++ = curByte; // out
				} while (curByte != 0xF7);
				lastCommand = command;
				break;

			case kEndOfTrack: // end of channel
				break;

			default: // MIDI command
				// remember which channel got used for channel remapping
				byte midiChannel = command & 0xF;
				_channelUsed[midiChannel] = true;

				if (lastCommand != command) {
					*outData++ = command;
					lastCommand = command;
				}
				if (midiParamCount > 0) {
					if (curByte & 0x80)
						*outData++ = *channelData++;
					else
						*outData++ = curByte;
				}
				if (midiParamCount > 1) {
					*outData++ = *channelData++;
				}
			}
		} else {
			if (curByte & 0x80)
				channelData += midiParamCount;
			else
				channelData += midiParamCount - 1;
		}
	}

	// Insert stop event
	*outData++ = 0;    // Delta
	*outData++ = 0xFF; // Meta event
	*outData++ = 0x2F; // End of track (EOT)
	*outData++ = 0x00;
	*outData++ = 0x00;

	return _mixedData;
}

// This will get called right before actual playing and will try to own the used channels
void MidiParser_SCI::tryToOwnChannels() {
	// We don't have SciMusic in case debug command show_instruments is used
	if (!_music)
		return;
	for (int curChannel = 0; curChannel < 15; curChannel++) {
		if (_channelUsed[curChannel]) {
			if (_channelRemap[curChannel] == -1) {
				_channelRemap[curChannel] = _music->tryToOwnChannel(_pSnd, curChannel);
			}
		}
	}
}

void MidiParser_SCI::lostChannels() {
	for (int curChannel = 0; curChannel < 15; curChannel++)
		if ((_channelUsed[curChannel]) && (curChannel != 9))
			_channelRemap[curChannel] = -1;
}

void MidiParser_SCI::sendInitCommands() {
	// reset our "global" volume and channel volumes
	_volume = 127;
	for (int i = 0; i < 16; i++)
		_channelVolume[i] = 127;

	// Set initial voice count
	if (_pSnd) {
		if (_soundVersion <= SCI_VERSION_0_LATE) {
			for (int i = 0; i < 15; ++i) {
				byte voiceCount = 0;
				if (_channelUsed[i]) {
					voiceCount = _pSnd->soundRes->getInitialVoiceCount(i);
					sendToDriver(0xB0 | i, 0x4B, voiceCount);
				}
			}
		}
	}

	// Send a velocity off signal to all channels
	for (int i = 0; i < 15; ++i) {
		if (_channelUsed[i])
			sendToDriver(0xB0 | i, 0x4E, 0);	// Reset velocity
	}

	// Center the pitch wheels and hold pedal in preparation for the next piece of music
	for (int i = 0; i < 16; ++i) {
		if (_channelUsed[i]) {
			sendToDriver(0xE0 | i, 0, 0x40);	// Reset pitch wheel
			sendToDriver(0xB0 | i, 0x40, 0);	// Reset hold pedal
		}
	}
}

void MidiParser_SCI::unloadMusic() {
	if (_pSnd) {
		resetTracking();
		allNotesOff();
	}
	_num_tracks = 0;
	_active_track = 255;
	_resetOnPause = false;

	if (_mixedData) {
		delete[] _mixedData;
		_mixedData = NULL;
	}
}

<<<<<<< HEAD
	// Center the pitch wheels and hold pedal in preparation for the next piece of music
	if (_driver) {
		for (int i = 0; i < 16; ++i) {
			if (_channelsUsed & (1 << i)) {
				_driver->send(0xE0 | i, 0, 0x40);	// Reset pitch wheel
				_driver->send(0xB0 | i, 0x40, 0);	// Reset hold pedal
			}
		}
	}
}

void MidiParser_SCI::parseNextEvent(EventInfo &info) {
	// Monitor which channels are used by this song
	_channelsUsed |= (1 << info.channel());

=======
// this is used for scripts sending midi commands to us. we verify in that case that the channel is actually
//  used, so that channel remapping will work as well and then send them on
void MidiParser_SCI::sendFromScriptToDriver(uint32 midi) {
	byte midiChannel = midi & 0xf;

	if (!_channelUsed[midiChannel]) {
		// trying to send to an unused channel
		//  this happens for cmdSendMidi at least in sq1vga right at the start, it's a script issue
		return;
	}
	if (_channelRemap[midiChannel] == -1) {
		// trying to send to an unmapped channel
		//  this happens for cmdSendMidi at least in sq1vga right at the start, scripts are pausing the sound
		//  and then sending manually. it's a script issue
		return;
	}
	sendToDriver(midi);
}

void MidiParser_SCI::sendToDriver(uint32 midi) {
	byte midiChannel = midi & 0xf;

	if ((midi & 0xFFF0) == 0x4EB0) {
		// this is channel mute only for sci1
		// it's velocity control for sci0
		if (_soundVersion >= SCI_VERSION_1_EARLY) {
			_channelMuted[midiChannel] = midi & 0xFF0000 ? true : false;
			return; // don't send this to driver at all
		}
	}

	// Is channel muted? if so, don't send command
	if (_channelMuted[midiChannel])
		return;

	if ((midi & 0xFFF0) == 0x07B0) {
		// someone trying to set channel volume?
		int channelVolume = (midi >> 16) & 0xFF;
		// Remember, if we need to set it ourselves
		_channelVolume[midiChannel] = channelVolume;
		// Adjust volume accordingly to current "global" volume
		channelVolume = channelVolume * _volume / 127;
		midi = (midi & 0xFFF0) | ((channelVolume & 0xFF) << 16);
	}

	// Channel remapping
	int16 realChannel = _channelRemap[midiChannel];
	if (realChannel == -1)
		return;

	midi = (midi & 0xFFFFFFF0) | realChannel;
	if (_mainThreadCalled)
		_music->putMidiCommandInQueue(midi);
	else
		_driver->send(midi);
}

void MidiParser_SCI::parseNextEvent(EventInfo &info) {
>>>>>>> fffec23a
	// Set signal AFTER waiting for delta, otherwise we would set signal too soon resulting in all sorts of bugs
	if (_dataincAdd) {
		_dataincAdd = false;
		_pSnd->dataInc += _dataincToAdd;
		_pSnd->signal = 0x7f + _pSnd->dataInc;
		debugC(4, kDebugLevelSound, "datainc %04x", _dataincToAdd);
	}
	if (_signalSet) {
		_signalSet = false;
		_pSnd->signal = _signalToSet;
		debugC(4, kDebugLevelSound, "signal %04x", _signalToSet);
	}

	info.start = _position._play_pos;
	info.delta = 0;
	while (*_position._play_pos == 0xF8) {
		info.delta += 240;
		_position._play_pos++;
	}
	info.delta += *(_position._play_pos++);

	// Process the next info.
	if ((_position._play_pos[0] & 0xF0) >= 0x80)
		info.event = *(_position._play_pos++);
	else
		info.event = _position._running_status;
	if (info.event < 0x80)
		return;

	_position._running_status = info.event;
	switch (info.command()) {
	case 0xC:
		info.basic.param1 = *(_position._play_pos++);
		info.basic.param2 = 0;
		if (info.channel() == 0xF) {// SCI special case
			if (info.basic.param1 != kSetSignalLoop) {
				// at least in kq5/french&mac the first scene in the intro has a song that sets signal to 4 immediately
				//  on tick 0. Signal isn't set at that point by sierra sci and it would cause the castle daventry text to
				//  get immediately removed, so we currently filter it.
				// Sierra SCI ignores them as well at that time
				if ((_position._play_tick) || (info.delta)) {
					_signalSet = true;
					_signalToSet = info.basic.param1;
				}
			} else {
				_loopTick = _position._play_tick + info.delta;
			}
		}
		break;
	case 0xD:
		info.basic.param1 = *(_position._play_pos++);
		info.basic.param2 = 0;
		break;

	case 0xB:
		info.basic.param1 = *(_position._play_pos++);
		info.basic.param2 = *(_position._play_pos++);
		if (info.channel() == 0xF) {// SCI special
			// Reference for some events:
			// http://wiki.scummvm.org/index.php/SCI/Specifications/Sound/SCI0_Resource_Format#Status_Reference
			// Also, sci/sound/iterator/iterator.cpp, function BaseSongIterator::parseMidiCommand()
			switch (info.basic.param1) {
			case kSetReverb:
				((MidiPlayer *)_driver)->setReverb(info.basic.param2);
				break;
			case kMidiHold:
				// Check if the hold ID marker is the same as the hold ID
				// marker set for that song by cmdSetSoundHold.
				// If it is, loop back, but don't stop notes when jumping.
				if (info.basic.param2 == _pSnd->hold)
					jumpToTick(_loopTick, false, false);
				break;
			case kUpdateCue:
				_dataincAdd = true;
				switch (_soundVersion) {
				case SCI_VERSION_0_EARLY:
				case SCI_VERSION_0_LATE:
					_dataincToAdd = info.basic.param2;
					break;
				case SCI_VERSION_1_EARLY:
				case SCI_VERSION_1_LATE:
				case SCI_VERSION_2_1:
					_dataincToAdd = 1;
					break;
				default:
					error("unsupported _soundVersion");
				}
				break;
			case kResetOnPause:
				_resetOnPause = info.basic.param2;
				break;
			// Unhandled SCI commands
			case 0x46: // LSL3 - binoculars
			case 0x61: // Iceman (AdLib?)
			case 0x73: // Hoyle
			case 0xD1: // KQ4, when riding the unicorn
				// Obscure SCI commands - ignored
				break;
			// Standard MIDI commands
			case 0x01:	// mod wheel
			case 0x04:	// foot controller
			case 0x07:	// channel volume
			case 0x0A:	// pan
			case 0x0B:	// expression
			case 0x40:	// sustain
			case 0x79:	// reset all
			case 0x7B:	// notes off
				// These are all handled by the music driver, so ignore them
				break;
			case 0x4B:	// voice mapping
				// TODO: is any support for this needed at the MIDI parser level?
				warning("Unhanded SCI MIDI command 0x%x - voice mapping (parameter %d)", info.basic.param1, info.basic.param2);
				break;
			default:
				warning("Unhandled SCI MIDI command 0x%x (parameter %d)", info.basic.param1, info.basic.param2);
				break;
			}
		}
		info.length = 0;
		break;

	case 0x8:
	case 0x9:
	case 0xA:
	case 0xE:
		info.basic.param1 = *(_position._play_pos++);
		info.basic.param2 = *(_position._play_pos++);
		if (info.command() == 0x9 && info.basic.param2 == 0)
			info.event = info.channel() | 0x80;
		info.length = 0;
		break;

	case 0xF: // System Common, Meta or SysEx event
		switch (info.event & 0x0F) {
		case 0x2: // Song Position Pointer
			info.basic.param1 = *(_position._play_pos++);
			info.basic.param2 = *(_position._play_pos++);
			break;

		case 0x3: // Song Select
			info.basic.param1 = *(_position._play_pos++);
			info.basic.param2 = 0;
			break;

		case 0x6:
		case 0x8:
		case 0xA:
		case 0xB:
		case 0xC:
		case 0xE:
			info.basic.param1 = info.basic.param2 = 0;
			break;

		case 0x0: // SysEx
			info.length = readVLQ(_position._play_pos);
			info.ext.data = _position._play_pos;
			_position._play_pos += info.length;
			break;

		case 0xF: // META event
			info.ext.type = *(_position._play_pos++);
			info.length = readVLQ(_position._play_pos);
			info.ext.data = _position._play_pos;
			_position._play_pos += info.length;
			if (info.ext.type == 0x2F) {// end of track reached
				if (_pSnd->loop)
					_pSnd->loop--;
				if (_pSnd->loop) {
					// We need to play it again...
					jumpToTick(_loopTick);
				} else {
					_pSnd->status = kSoundStopped;
					_pSnd->signal = SIGNAL_OFFSET;

					debugC(4, kDebugLevelSound, "signal EOT");
				}
			}
			break;
		default:
			warning(
					"MidiParser_SCI::parseNextEvent: Unsupported event code %x",
					info.event);
		} // // System Common, Meta or SysEx event
	}// switch (info.command())
}

void MidiParser_SCI::allNotesOff() {
	if (!_driver)
		return;

<<<<<<< HEAD
byte MidiParser_SCI::midiGetNextChannel(long ticker) {
	byte curr = 0xFF;
	long closest = ticker + 1000000, next = 0;

	for (int i = 0; i < _track->channelCount; i++) {
		if (_track->channels[i].time == -1) // channel ended
			continue;
		next = *_track->channels[i].data; // when the next event shoudl occur
		if (next == 0xF8) // 0xF8 means 240 ticks delay
			next = 240;
		next += _track->channels[i].time;
		if (next < closest) {
			curr = i;
			closest = next;
		}
	}

	return curr;
}

byte *MidiParser_SCI::midiMixChannels() {
	int totalSize = 0;
	byte **dataPtr = new byte *[_track->channelCount];

	for (int i = 0; i < _track->channelCount; i++) {
		dataPtr[i] = _track->channels[i].data;
		_track->channels[i].time = 0;
		_track->channels[i].prev = 0;
		totalSize += _track->channels[i].size;
	}

	byte *outData = new byte[totalSize * 2]; // FIXME: creates overhead and still may be not enough to hold all data
	_mixedData = outData;
	long ticker = 0;
	byte curr, curDelta;
	byte command = 0, par1, global_prev = 0;
	long new_delta;
	SoundResource::Channel *channel;
=======
	int i, j;
>>>>>>> fffec23a

	// Turn off all active notes
	for (i = 0; i < 128; ++i) {
		for (j = 0; j < 16; ++j) {
			if ((_active_notes[i] & (1 << j)) && (_channelRemap[j] != -1)){
				sendToDriver(0x80 | j, i, 0);
			}
		}
<<<<<<< HEAD
		// Write command
		switch (command) {
		case 0xF0: // sysEx
			*outData++ = command;
			debugC(2, kDebugLevelSound, "%02X ", command);
			do {
				par1 = *channel->data++;
				*outData++ = par1; // out
			} while (par1 != 0xF7);
			break;
		case kEndOfTrack: // end of channel
			channel->time = -1; // FIXME
			break;
		default: // MIDI command
			if (command & 0x80)
				par1 = *channel->data++;
			else {// running status
				par1 = command;
				command = channel->prev;
			}
			if (command != global_prev)
				*outData++ = command; // out command
			*outData++ = par1;// pout par1
			if (nMidiParams[(command >> 4) - 8] == 2)
				*outData++ = *channel->data++; // out par2
			channel->prev = command;
			global_prev = command;
		}// switch(command)
	}// while (curr)

	// Insert stop event
	*outData++ = 0;    // Delta
	*outData++ = 0xFF; // Meta event
	*outData++ = 0x2F; // End of track (EOT)
	*outData++ = 0x00;
	*outData++ = 0x00;

	for (int channelNr = 0; channelNr < _track->channelCount; channelNr++)
		_track->channels[channelNr].data = dataPtr[channelNr];

	delete[] dataPtr;
	return _mixedData;
}

// This is used for SCI0 sound-data. SCI0 only has one stream that may
// contain several channels and according to output device we remove
// certain channels from that data.
byte *MidiParser_SCI::midiFilterChannels(int channelMask) {
	SoundResource::Channel *channel = &_track->channels[0];
	byte *channelData = channel->data;
	byte *channelDataEnd = channel->data + channel->size;
	byte *outData = new byte[channel->size + 5];
	byte curChannel = 15, curByte, curDelta;
	byte command = 0, lastCommand = 0;
	int delta = 0;
	int midiParamCount = 0;

	_mixedData = outData;
=======
	}
>>>>>>> fffec23a

	// Turn off all hanging notes
	for (i = 0; i < ARRAYSIZE(_hanging_notes); i++) {
		byte midiChannel = _hanging_notes[i].channel;
		if ((_hanging_notes[i].time_left) && (_channelRemap[midiChannel] != -1)) {
			sendToDriver(0x80 | midiChannel, _hanging_notes[i].note, 0);
			_hanging_notes[i].time_left = 0;
		}
	}
	_hanging_notes_count = 0;

	// To be sure, send an "All Note Off" event (but not all MIDI devices
	// support this...).

	for (i = 0; i < 16; ++i) {
		if (_channelRemap[i] != -1)
			sendToDriver(0xB0 | i, 0x7b, 0); // All notes off
	}

	memset(_active_notes, 0, sizeof(_active_notes));
}

void MidiParser_SCI::setVolume(byte volume) {
	assert(volume <= MUSIC_VOLUME_MAX);
	_volume = volume;

	switch (_soundVersion) {
	case SCI_VERSION_0_EARLY:
	case SCI_VERSION_0_LATE: {
		// SCI0 adlib driver doesn't support channel volumes, so we need to go this way
		// TODO: this should take the actual master volume into account
		int16 globalVolume = _volume * 15 / 127;
		((MidiPlayer *)_driver)->setVolume(globalVolume);
		break;
	}

	case SCI_VERSION_1_EARLY:
	case SCI_VERSION_1_LATE:
	case SCI_VERSION_2_1:
		// Send previous channel volumes again to actually update the volume
		for (int i = 0; i < 15; i++)
			if (_channelRemap[i] != -1)
				sendToDriver(0xB0 + i, 7, _channelVolume[i]);
		break;

	default:
		error("MidiParser_SCI::setVolume: Unsupported soundVersion");
	}
}

} // End of namespace Sci<|MERGE_RESOLUTION|>--- conflicted
+++ resolved
@@ -60,11 +60,7 @@
 	_dataincAdd = false;
 	_dataincToAdd = 0;
 	_resetOnPause = false;
-<<<<<<< HEAD
-	_channelsUsed = 0;
-=======
 	_pSnd = 0;
->>>>>>> fffec23a
 }
 
 MidiParser_SCI::~MidiParser_SCI() {
@@ -109,7 +105,6 @@
 	if (_pSnd)
 		setTrack(0);
 	_loopTick = 0;
-	_channelsUsed = 0;
 
 	return true;
 }
@@ -383,23 +378,6 @@
 	}
 }
 
-<<<<<<< HEAD
-	// Center the pitch wheels and hold pedal in preparation for the next piece of music
-	if (_driver) {
-		for (int i = 0; i < 16; ++i) {
-			if (_channelsUsed & (1 << i)) {
-				_driver->send(0xE0 | i, 0, 0x40);	// Reset pitch wheel
-				_driver->send(0xB0 | i, 0x40, 0);	// Reset hold pedal
-			}
-		}
-	}
-}
-
-void MidiParser_SCI::parseNextEvent(EventInfo &info) {
-	// Monitor which channels are used by this song
-	_channelsUsed |= (1 << info.channel());
-
-=======
 // this is used for scripts sending midi commands to us. we verify in that case that the channel is actually
 //  used, so that channel remapping will work as well and then send them on
 void MidiParser_SCI::sendFromScriptToDriver(uint32 midi) {
@@ -458,7 +436,6 @@
 }
 
 void MidiParser_SCI::parseNextEvent(EventInfo &info) {
->>>>>>> fffec23a
 	// Set signal AFTER waiting for delta, otherwise we would set signal too soon resulting in all sorts of bugs
 	if (_dataincAdd) {
 		_dataincAdd = false;
@@ -649,48 +626,7 @@
 	if (!_driver)
 		return;
 
-<<<<<<< HEAD
-byte MidiParser_SCI::midiGetNextChannel(long ticker) {
-	byte curr = 0xFF;
-	long closest = ticker + 1000000, next = 0;
-
-	for (int i = 0; i < _track->channelCount; i++) {
-		if (_track->channels[i].time == -1) // channel ended
-			continue;
-		next = *_track->channels[i].data; // when the next event shoudl occur
-		if (next == 0xF8) // 0xF8 means 240 ticks delay
-			next = 240;
-		next += _track->channels[i].time;
-		if (next < closest) {
-			curr = i;
-			closest = next;
-		}
-	}
-
-	return curr;
-}
-
-byte *MidiParser_SCI::midiMixChannels() {
-	int totalSize = 0;
-	byte **dataPtr = new byte *[_track->channelCount];
-
-	for (int i = 0; i < _track->channelCount; i++) {
-		dataPtr[i] = _track->channels[i].data;
-		_track->channels[i].time = 0;
-		_track->channels[i].prev = 0;
-		totalSize += _track->channels[i].size;
-	}
-
-	byte *outData = new byte[totalSize * 2]; // FIXME: creates overhead and still may be not enough to hold all data
-	_mixedData = outData;
-	long ticker = 0;
-	byte curr, curDelta;
-	byte command = 0, par1, global_prev = 0;
-	long new_delta;
-	SoundResource::Channel *channel;
-=======
 	int i, j;
->>>>>>> fffec23a
 
 	// Turn off all active notes
 	for (i = 0; i < 128; ++i) {
@@ -699,68 +635,7 @@
 				sendToDriver(0x80 | j, i, 0);
 			}
 		}
-<<<<<<< HEAD
-		// Write command
-		switch (command) {
-		case 0xF0: // sysEx
-			*outData++ = command;
-			debugC(2, kDebugLevelSound, "%02X ", command);
-			do {
-				par1 = *channel->data++;
-				*outData++ = par1; // out
-			} while (par1 != 0xF7);
-			break;
-		case kEndOfTrack: // end of channel
-			channel->time = -1; // FIXME
-			break;
-		default: // MIDI command
-			if (command & 0x80)
-				par1 = *channel->data++;
-			else {// running status
-				par1 = command;
-				command = channel->prev;
-			}
-			if (command != global_prev)
-				*outData++ = command; // out command
-			*outData++ = par1;// pout par1
-			if (nMidiParams[(command >> 4) - 8] == 2)
-				*outData++ = *channel->data++; // out par2
-			channel->prev = command;
-			global_prev = command;
-		}// switch(command)
-	}// while (curr)
-
-	// Insert stop event
-	*outData++ = 0;    // Delta
-	*outData++ = 0xFF; // Meta event
-	*outData++ = 0x2F; // End of track (EOT)
-	*outData++ = 0x00;
-	*outData++ = 0x00;
-
-	for (int channelNr = 0; channelNr < _track->channelCount; channelNr++)
-		_track->channels[channelNr].data = dataPtr[channelNr];
-
-	delete[] dataPtr;
-	return _mixedData;
-}
-
-// This is used for SCI0 sound-data. SCI0 only has one stream that may
-// contain several channels and according to output device we remove
-// certain channels from that data.
-byte *MidiParser_SCI::midiFilterChannels(int channelMask) {
-	SoundResource::Channel *channel = &_track->channels[0];
-	byte *channelData = channel->data;
-	byte *channelDataEnd = channel->data + channel->size;
-	byte *outData = new byte[channel->size + 5];
-	byte curChannel = 15, curByte, curDelta;
-	byte command = 0, lastCommand = 0;
-	int delta = 0;
-	int midiParamCount = 0;
-
-	_mixedData = outData;
-=======
-	}
->>>>>>> fffec23a
+	}
 
 	// Turn off all hanging notes
 	for (i = 0; i < ARRAYSIZE(_hanging_notes); i++) {
