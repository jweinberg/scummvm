MODULE := engines/sci

MODULE_OBJS := \
	console.o \
	decompressor.o \
	detection.o \
	event.o \
	resource.o \
	sci.o \
	util.o \
	engine/features.o \
	engine/gc.o \
	engine/kernel.o \
	engine/kevent.o \
	engine/kfile.o \
	engine/kgraphics.o \
	engine/klists.o \
	engine/kmath.o \
	engine/kmenu.o \
	engine/kmisc.o \
	engine/kmovement.o \
	engine/kparse.o \
	engine/kpathing.o \
	engine/kscripts.o \
	engine/ksound.o \
	engine/kstring.o \
	engine/kvideo.o \
	engine/message.o \
	engine/savegame.o \
	engine/script.o \
	engine/scriptdebug.o \
	engine/script_patches.o \
	engine/selector.o \
	engine/seg_manager.o \
	engine/segment.o \
	engine/state.o \
	engine/static_selectors.o \
	engine/vm.o \
	engine/workarounds.o \
	graphics/animate.o \
	graphics/cache.o \
	graphics/compare.o \
	graphics/controls.o \
	graphics/coordadjuster.o \
	graphics/cursor.o \
	graphics/font.o \
	graphics/fontsjis.o \
<<<<<<< HEAD
	graphics/gui.o \
=======
	graphics/maciconbar.o \
>>>>>>> fffec23a
	graphics/menu.o \
	graphics/paint.o \
	graphics/paint16.o \
	graphics/palette.o \
	graphics/picture.o \
	graphics/portrait.o \
	graphics/ports.o \
	graphics/screen.o \
	graphics/text16.o \
	graphics/transitions.o \
	graphics/view.o \
	parser/grammar.o \
	parser/said.o \
	parser/vocabulary.o \
	sound/audio.o \
	sound/midiparser_sci.o \
	sound/music.o \
	sound/soundcmd.o \
	sound/drivers/adlib.o \
	sound/drivers/amigamac.o \
	sound/drivers/fb01.o \
	sound/drivers/midi.o \
	sound/drivers/pcjr.o \
	video/seq_decoder.o
	
	
ifdef ENABLE_SCI32
MODULE_OBJS += \
	graphics/frameout.o \
	graphics/paint32.o \
	graphics/robot.o
endif

# This module can be built as a plugin
ifeq ($(ENABLE_SCI), DYNAMIC_PLUGIN)
PLUGIN := 1
endif

# Include common rules
include $(srcdir)/rules.mk<|MERGE_RESOLUTION|>--- conflicted
+++ resolved
@@ -6,6 +6,7 @@
 	detection.o \
 	event.o \
 	resource.o \
+	resource_audio.o \
 	sci.o \
 	util.o \
 	engine/features.o \
@@ -45,11 +46,7 @@
 	graphics/cursor.o \
 	graphics/font.o \
 	graphics/fontsjis.o \
-<<<<<<< HEAD
-	graphics/gui.o \
-=======
 	graphics/maciconbar.o \
->>>>>>> fffec23a
 	graphics/menu.o \
 	graphics/paint.o \
 	graphics/paint16.o \
