--- conflicted
+++ resolved
@@ -15,99 +15,29 @@
  * along with this program; if not, write to the Free Software
  * Foundation, Inc., 59 Temple Place - Suite 330, Boston, MA  02111-1307, USA.
  *
-<<<<<<< HEAD
- * Change Log:
- * $Log$
- * Revision 1.4.2.1  2001/11/12 16:14:40  yazoo
- * The dig and Full Throttle support
- *
- * Revision 1.7  2001/10/26 17:34:50  strigeus
- * bug fixes, code cleanup
- *
- * Revision 1.6  2001/10/23 19:51:50  strigeus
- * recompile not needed when switching games
- * debugger skeleton implemented
- *
- * Revision 1.5  2001/10/16 10:01:44  strigeus
- * preliminary DOTT support
- *
- * Revision 1.4  2001/10/10 17:18:33  strigeus
- * fixed swapped parameters in o_walkActorToActor
- *
- * Revision 1.3  2001/10/10 11:24:21  strigeus
- * fixed return value from adjustXYToBeInBox
- *
- * Revision 1.2  2001/10/09 18:35:02  strigeus
- * fixed object parent bug
- * fixed some signed/unsigned comparisons
- *
- * Revision 1.1.1.1  2001/10/09 14:30:14  strigeus
- *
- * initial revision
- *
-=======
  * $Header$
->>>>>>> 1caad519
  *
  */
 
 #include "stdafx.h"
 #include "scumm.h"
 
-<<<<<<< HEAD
-void Scumm::initActor(Actor *a, int mode) { // A few things changed in V7 there, but the biggest part is that since the actors
-											// now face 8 directions, the a->facing var has been turned to angular
-=======
 void Scumm::initActor(Actor *a, int mode) {
->>>>>>> 1caad519
 	if (mode==1) {
 		a->costume = 0;
 		a->room = 0;
 		a->x = 0;
 		a->y = 0;
-<<<<<<< HEAD
-		
-		if((_majorScummVersion>=7)&&(_middleScummVersion>=2))
-		{
-			a->facing = 180;
-			a->facing2 = 180;
-			a->visible = 0;
-		}
-		else
-			a->facing = 2;
-	} else if (mode==2) {
-		if((_majorScummVersion>=7)&&(_middleScummVersion>=2))
-		{
-			a->facing = 180;
-			a->facing2 = 180;
-		}
-		else
-			a->facing = 2;
-	}
-
-	if((_majorScummVersion>=7)&&(_middleScummVersion>=2))
-	{
-		a->data8 = 0;
-		a->V7sound = 0;
-		a->V7sound2 = 0;
-		a->script = 0;
-		a->script2 = 0;
-=======
 		a->facing = 180;
+		a->newDirection = 180;
 	} else if (mode==2) {
 		a->facing = 180;
->>>>>>> 1caad519
-	}
-
+		a->newDirection = 180;
+	}
 
 	a->elevation = 0;
-<<<<<<< HEAD
-	a->width = 0x18;
-	a->talkColor = 0xF;
-=======
 	a->width = 24;
 	a->talkColor = 15;
->>>>>>> 1caad519
 	a->new_2 = 0;
 	a->new_1 = -80;
 	a->scaley = a->scalex = 0xFF;
@@ -121,17 +51,16 @@
 	a->sound[6] = 0;
 	a->sound[7] = 0;
 	a->newDirection = 0;
-	a->moving = 0;
-	a->unk1 = 0;
+	
+	stopActorMoving(a);
+
+	a->shadow_mode = 0;
+	a->layer = 0;
 
 	setActorWalkSpeed(a, 8, 2);
 
 	a->ignoreBoxes = 0;
-<<<<<<< HEAD
-	a->neverZClip = 0;
-=======
 	a->forceClip = 0;
->>>>>>> 1caad519
 	a->new_3 = 0;
 	a->initFrame = 1;
 	a->walkFrame = 2;
@@ -139,7 +68,19 @@
 	a->talkFrame1 = 4;
 	a->talkFrame2 = 5;
 
+	a->walk_script = 0;
+	a->talk_script = 0;
+
+#if defined(FULL_THROTTLE)
+	_classData[a->number] = _classData[0];
+#else
 	_classData[a->number] = 0;
+#endif
+}
+
+void Scumm::stopActorMoving(Actor *a) {
+	stopScriptNr(a->walk_script);
+	a->moving = 0;
 }
 
 void Scumm::setActorWalkSpeed(Actor *a, uint speedx, uint speedy) {
@@ -259,12 +200,16 @@
 int Scumm::updateActorDirection(Actor *a) {
 	int from,to;
 	int diff;
-
-	from = toSimpleDir(a->facing);
-	to = toSimpleDir(remapDirection(a, a->newDirection));
+	int dirType;
+
+	dirType = akos_hasManyDirections(a);
+
+	from = toSimpleDir(dirType, a->facing);
+	to = toSimpleDir(dirType, remapDirection(a, a->newDirection));
 	diff = to - from;
 
-	if (abs(diff) > 2)
+	
+	if (abs(diff) > (numSimpleDirDirections(dirType)>>1))
 		diff = -diff;
 
 	if (diff==0) {
@@ -274,7 +219,7 @@
 		from--;
 	}
 
-	return fromSimpleDir(from&3);
+	return fromSimpleDir(dirType, from);
 }
 
 void Scumm::setActorBox(Actor *a, int box) {
@@ -347,6 +292,7 @@
 void Scumm::setupActorScale(Actor *a) {
 	uint16 scale;
 	byte *resptr;
+	int y;
 
 	if (a->ignoreBoxes != 0)
 		return;
@@ -358,9 +304,12 @@
 		resptr = getResourceAddress(rtScaleTable, scale);
 		if (resptr==NULL)
 			error("Scale table %d not defined",scale);
-		if (a->y >= 0)
-			resptr += a->y;
-		scale = *resptr;
+		y = a->y;
+		if (y>=200)
+			y=199;
+		if (y<0)
+			y=0;
+		scale = resptr[y];
 	}
 
 	if (scale>255)
@@ -630,11 +579,7 @@
 	int i;
 	Actor *a;
 	
-<<<<<<< HEAD
-	for (i=1; i<_maxActors; i++) {
-=======
 	for (i=1; i<NUM_ACTORS; i++) {
->>>>>>> 1caad519
 		a = derefActor(i);
 		if (a->room == _currentRoom)
 			showActor(a);
@@ -670,11 +615,7 @@
 void Scumm::walkActors() {
 	int i;
 	Actor *a;
-<<<<<<< HEAD
-	for (i=1; i<_maxActors; i++) {
-=======
 	for (i=1; i<NUM_ACTORS; i++) {
->>>>>>> 1caad519
 		a = derefActor(i);	
 		if (a->room==_currentRoom)
 			walkActor(a);
@@ -686,20 +627,12 @@
 	int i;
 	Actor *a;
 	
-<<<<<<< HEAD
-	for (i=1; i<13; i++) { // I left 13 instead of _maxActors since it's V5 only
-=======
 	for (i=1; i<NUM_ACTORS; i++) {
->>>>>>> 1caad519
 		a = derefActor(i);
 		if (a->cost.animCounter2 && a->room==_currentRoom && a->sound) {
 			_currentScript = 0xFF;
 			addSoundToQueue(a->sound[0]);
-<<<<<<< HEAD
-			for (i=1; i<13; i++) {
-=======
 			for (i=1; i<NUM_ACTORS; i++) {
->>>>>>> 1caad519
 				a = derefActor(i);
 				a->cost.animCounter2 = 0;
 			}
@@ -830,17 +763,10 @@
 
 void Scumm::processActors() {
 	int i;
-<<<<<<< HEAD
-	Actor *actors[30],*a,**ac,**ac2,*tmp;
-	int numactors = 0, cnt,cnt2;
-
-	for (i=1; i<_maxActors; i++) {
-=======
 	Actor *actors[NUM_ACTORS],*a,**ac,**ac2,*tmp;
 	int numactors = 0, cnt,cnt2;
 
 	for (i=1; i<NUM_ACTORS; i++) {
->>>>>>> 1caad519
 		a = derefActor(i);
 		if (a->room == _currentRoom)
 			actors[numactors++] = a;
@@ -854,7 +780,7 @@
 		ac2 = actors;
 		cnt2 = numactors;
 		do {
-			if ( (*ac2)->y > (*ac)->y ) {
+			if ( (*ac2)->y - ((*ac2)->layer<<11) > (*ac)->y - ((*ac)->layer<<11) ) {
 				tmp = *ac;
 				*ac = *ac2;
 				*ac2 = tmp;
@@ -867,84 +793,13 @@
 	do {
 		a = *ac;
 		if (a->costume) {
-<<<<<<< HEAD
-			setupActorScale(a);
-			setupCostumeRenderer(&cost, a);
-			setActorCostPalette(a);
-			CHECK_HEAP
-=======
 			CHECK_HEAP
 			getMaskFromBox(a->walkbox);
->>>>>>> 1caad519
 			drawActorCostume(a);
 			CHECK_HEAP
 			actorAnimate(a);
 		}
 	} while (ac++,--cnt);
-}
-
-void Scumm::processActorsV7() {
-	int i;
-	int numactors=0;
-	Actor *actors[30];
-	Actor *a;
-	int LocalActorY[30];
-
-	for (i=1; i<_maxActors; i++) {
-		a = derefActor(i);
-		if (a->room == _currentRoom)
-		{
-			actors[numactors] = a;
-			LocalActorY[numactors++] = ((a->y)-(a->newV7));
-		}
-	}
-
-	if (!numactors)
-		return;
-
-	// TODO: There we should sort all the actors in order
-
-	for (i=0;i< numactors;i++)
-	{
-		a = actors[i];
-		if(a->costume)
-		{
-			drawAnActorV7(a->number);
-		}
-	}
-}
-
-void Scumm::drawAnActorV7(int i)
-{
-	Actor *a;
-
-	a = derefActor(i);
-
-	if(!a->costume)
-		return;
-
-	return;
-
-
-}
-
-void Scumm::animateActorsV7() { // TODO: need to activate startActorsScript()
-	int i;
-	Actor *a;
-
-	for (i=1; i<_maxActors; i++) {
-		a = derefActor(i);
-		if (a->room == _currentRoom)
-		{
-			a->AnimateStatus=animateActorV7(a);
-		}
-	}
-	//startActorsScript();
-}
-
-int Scumm::animateActorV7(Actor *a) // TODO: code the script manipulation
-{
-	return(0);
 }
 
 void Scumm::setupCostumeRenderer(CostumeRenderer *c, Actor *a) {
@@ -953,13 +808,8 @@
 	c->_zbuf = a->mask;
 	if (c->_zbuf > gdi._numZBuffer)
 		c->_zbuf = (byte)gdi._numZBuffer;
-<<<<<<< HEAD
-	if (a->neverZClip)
-		c->_zbuf = a->neverZClip;
-=======
 	if (a->forceClip)
 		c->_zbuf = a->forceClip;
->>>>>>> 1caad519
 	
 	c->_scaleX = a->scalex;
 	c->_scaleY = a->scaley;
@@ -1017,10 +867,14 @@
 		if (ar.clipping > (byte)gdi._numZBuffer)
 			ar.clipping = gdi._numZBuffer;
 	}
+	ar.charsetmask = _vars[VAR_CHARSET_MASK]!=0;
 
 	ar.outptr = getResourceAddress(rtBuffer, 1) + virtscr->xstart;
 	ar.outwidth = virtscr->width;
 	ar.outheight = virtscr->height;
+
+	ar.shadow_mode = a->shadow_mode;
+	ar.shadow_table = _shadowPalette;
 
 	akos_setCostume(&ar, a->costume);
 	akos_setPalette(&ar, a->palette);
@@ -1067,17 +921,10 @@
 	uint32 bits;
 
 	for (i=0; i<40; i++) {
-<<<<<<< HEAD
-		bits = actorDrawBits[_screenStartStrip+i];
-		if (bits&0x3FFF) {
-			for(j=0; j<_maxActors; j++) {
-				if ((bits&(1<<j)) && bits!=(1<<j)) {
-=======
 		bits = gfxUsageBits[_screenStartStrip+i];
 		if (bits&0x3FFFFFFF) {
 			for(j=0; j<NUM_ACTORS; j++) {
 				if ((bits&(1<<j)) && bits!=(uint32)(1<<j)) {
->>>>>>> 1caad519
 					Actor *a = derefActor(j);
 					a->needRedraw = true;
 					a->needBgReset = true;
@@ -1094,11 +941,7 @@
 	drawbits = gfxUsageBits[x>>3];
 	if (!(drawbits & 0x3FFFFFFF))
 		return 0;
-<<<<<<< HEAD
-	for (i=1; i<_maxActors; i++) {
-=======
 	for (i=1; i<NUM_ACTORS; i++) {
->>>>>>> 1caad519
 		Actor *a = derefActor(i);
 		if (drawbits&(1<<i) && !getClass(i, 32) && y >= a->top && y <= a->bottom) {
 			return i;
@@ -1127,14 +970,10 @@
 			if (!_keepText)
 				stopTalk();
 			_vars[VAR_TALK_ACTOR] = a->number;
-<<<<<<< HEAD
-			startAnimActor(a,a->talkFrame1,a->facing);
-=======
 			if (!string[0].no_talk_anim) {
 				startAnimActor(a,a->talkFrame1);
 				_useTalkAnims = true;
 			}
->>>>>>> 1caad519
 			oldact = _vars[VAR_TALK_ACTOR];
 		}
 	}
@@ -1277,7 +1116,7 @@
 		akpl_color=*akpl++;
 
 		// allow remap of generic palette entry?
-		if (!a->unk1 || akpl_color>=16) {
+		if (!a->shadow_mode || akpl_color>=16) {
 			if (r_fact!=256) r = (r*r_fact) >> 8;
 			if (g_fact!=256) g = (g*g_fact) >> 8;
 			if (b_fact!=256) b = (b*b_fact) >> 8;
@@ -1287,5 +1126,29 @@
 }
 
 void Scumm::setupShadowPalette(int slot,int rfact,int gfact,int bfact,int from,int to) {
-	warning("stub setupShadowPalette(%d,%d,%d,%d,%d,%d)", slot,rfact,gfact,bfact,from,to);
+	byte *table;
+	int i,num;
+	byte *curpal;
+
+	if (slot<0 || slot > 7)
+		error("setupShadowPalette: invalid slot %d", slot);
+
+	if (from<0 || from>255 || to<0 || from>255 || to < from)
+		error("setupShadowPalette: invalid range from %d to %d", from, to);
+
+	table = _shadowPalette + slot * 256;
+	for(i=0; i<256; i++)
+		table[i] = i;
+
+	table += from;
+	curpal = _currentPalette + from*3;
+	num = to - from + 1;
+	do {
+		*table++ = remapPaletteColor(
+			curpal[0] * rfact >> 8,
+			curpal[1] * gfact >> 8,
+			curpal[2] * bfact >> 8,
+			(uint)-1);
+		curpal+=3;
+	} while (--num);
 }