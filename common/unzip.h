--- conflicted
+++ resolved
@@ -44,11 +44,7 @@
 	bool isOpen() const;
 
 	virtual bool hasFile(const String &name);
-<<<<<<< HEAD
-	virtual int getAllNames(StringList &list);
-=======
 	virtual int listMembers(Common::ArchiveMemberList &list);
->>>>>>> 99f8add6
 	virtual Common::SeekableReadStream *openFile(const Common::String &name);
 };
 
